# Changelog

All notable changes to this project will be documented in this file. Please do follow the format according to https://keepachangelog.com/en/1.0.0/.

_“Yesterday I was clever, so I wanted to change the world. Today I am wise, so I am changing myself.”_ - Rumi


<<<<<<< HEAD

## [0.1.29] - 2021-08-05
### Tutorial Update
-

## [0.1.28] - 2021-08-05
### Documentation Update
- Updated references and images in main README.md
- Updated ToolUsage notebooks in support of main README.md
- Regression measure descriptions added to docs/references
- Updated templates

## [0.1.27] - 2021-08-05
### Bug Fixes
- Attach messages to validation errors
- Prevent errant requests for classification analysis on regeression models
- Update notebook tests so that error and warning evaluation is centralized, can handle broken url strings

## [0.1.26] - 2021-08-05
### Report Update
- Allow flexible return type for any report.compare result
- Update tests for report.py
- Update method for testing if a model predicts probabilities in FairCompare
- Allow user to skip performance measures when using report.compare

## [0.1.25] - 2021-08-05
### Custom Boundary Bug
- Fix bug that prevented custom boundaries from updating

## [0.1.24] - 2021-08-03
### Undefined Ratios and Fairness Metric Testing
- Added code to return NaN values in cases where a fairness ratio has a zero denominator
- Updates to test__fairnessmetrics to increase robustness.
- Ceiling placed on the version number for AIF360 in setup.py

## [0.1.23] - 2021-08-03
### Correct Column References
- Bug: private names appearing in measure tables
- Updated references to private columns

## [0.1.22] - 2021-08-03
### Report Update
- report.measure_model removed in favor of using single function report.compare (neé compare_models) for all reports


## [0.1.21] - 2021-08-03
### Flag-Cohort Correction
- Updates to flagging function to facilitate use for cohorted tables

## [0.1.20] - 2021-08-03
### Analytical Update
- Bootstrap_significance updated to accept any function that returns a p-value, and supporting functions for kruskal and chisquare were added
- Cohorting enabled for measure.data and measure.performance
- Fixed bugs uncovered during testing

## [0.1.19] - 2021-08-03
### Testing Update
- New tests added
- Testing utilities renamed for clarity
- Fixed bugs uncovered during testing


## [0.1.18] - 2021-07-31
### Regression Measure Flagging
- Updated flagging feature to enable custom boundaries and flagging for regression measures
-  Related updates to the __validation module. This includes the addition of class-related validation and a first pass at improved type-hinting throughout the tool.
- Minor changes to text displays.

## [0.1.17] - 2021-07-31
### Library Reorganization

- Major changes to the structure of the library intended to make it more intuitive:
    - fairMLHealth modules were renamed to clarify scope and purpose. This will facilitate adding new features in upcoming PRs:
        - **reports.py** is now named **measure.py**
        - **model_comparison** is now named **report.py**
        - utils.py is now split into stat_utils.py and __utils.py
            - __utils.py contains back-end functions for which validation is assumed to have been run
            - stat_utils.py contains supplemental functions that may be useful in statistical analysis or data munging
    - newly-renamed measure.py has also been reorganized so that functions are in alphabetical order and names are more intuitive. (this should have been a separate PR. apologies in advance).
    - load_mimic_data.py is now "__mimic_data.py"
    - the "tutorials_and_examples" folder has been renamed "examples_and_tutorials" so that it will be easier to find (e.g. seen adjacent to the "docs" folder)


=======
>>>>>>> eeb8b53c
## [0.1.16] - 2021-07-30
### Documentation Update

- Doctstings on public-facing functions given added detail components of the code.
- The "feature_table" function was moved into utils.py so that it can be used publicly.
<<<<<<< HEAD

=======
>>>>>>> eeb8b53c
## [0.1.15] - 2021-06-25
### Cohorting Feature
- Enables regression versions of analytical functions, with basic measures added for the regression version of bias analysis table.
- Adds tutorial, template, and example notebooks for regression features
- Improves management of significant figures as required to enable flagging of regression outputs

## [0.1.14] - 2021-06-25
### Cohorting Feature
- Adds cohorting wrapper which iterates to create separate analysis tables by group

## [0.1.13] - 2021-06-23
### Flagging Updates
- Add flagging functionality for stratified tables (bias analysis table, performance analysis table, data analysis table)
- Update flagging function s.t. it can be called as an argument in the model_comparison or bias analysis table functions

## [0.1.12] - 2021-06-17
### Stratified Table Updates
- data analysis table now accepts y as a data frame, enabling stratified analysis across multiple targets.
- "Overview" column evaluating all features as one unit ("ALL_FEATURES") is now optional via add_overview argument

## [0.1.11] - 2021-06-17
### Validation Updates
- Validation and preprocessing are now in individual modules to reduce redundancy and improve readability
- Bugs in validation addressed

## [0.1.10] - 2021-06-08
### Testing Updates
- Validation added to check http & https URLs in notebooks and markdown documents.
- Windows added as agent to CI pipeline (to test on multiple OS)

## [0.1.10] - 2021-06-08
### Testing Updates
- Validation added to check http & https URLs in notebooks and markdown documents.
- Windows added as agent to CI pipeline (to test on multiple OS)

## [0.1.9] - 2021-04-19
### Reporting Updates
- Both standard and stratified table functions are now contained in a single module, and new APIs have been put in place to facilitate both classification and regression analysis tables


## [0.1.8] - 2021-04-19
### Installation Improvements
- Fairlearn removed as backend requirement (still required for tutorials)
- Version ranges updated in setup.py (wider range of dependency versions now allowed)
- Troubleshooting documentation added
- Bug fixes implemented

## [0.1.7] - 2021-04-14
### Testing Update
- Add integrated notebook testing
- Enhance contribution documentation

## [0.1.6] - 2021-04-14
### Flexibility Update
- Add method to model comparison allowing comparison of either predictions or models
- Improved validation and exception handling

## [0.1.5] - 2021-02-08
### Documentation Update
- Add "docs" folder containing background information on measuring fairness in ML, quick reference tables for the different metrics and measures, and our current list of recommended outside references and resources
- Update tutorial and examples. Content introducing background on fairness has been moved to the docs folder
- Add development documentation (docs folder): issue template and pull request template
- Update READMEs and resources
- Correct typos

## [0.1.4] - 2020-12-09
### Added and fixed
- Add validations in the model comparison methods
- Allow multiple data inputs to model comparison (one per model), in addition to previous method allowing a single dataset to be used for all models
- Add unit tests
- Fix installation issues (Issue #25)

## [0.1.3] - 2020-12-01
### Added
- Change from "dev" to "integration" as staging branch

## [0.1.2] - 2020-10-28
### Added
- Add CI.

## [0.1.1] - 2020-10-27
### Hotfix
- Corrected critical bug: typo in test for number of protected attributes was rejecting all inputs
- Notebook typos corrected

## [0.1.0] - 2020-10-23
### Permissions
- First public-facing version of repo
<|MERGE_RESOLUTION|>--- conflicted
+++ resolved
@@ -5,11 +5,11 @@
 _“Yesterday I was clever, so I wanted to change the world. Today I am wise, so I am changing myself.”_ - Rumi
 
 
-<<<<<<< HEAD
 
 ## [0.1.29] - 2021-08-05
 ### Tutorial Update
--
+- Updated tutorials with current functions
+- Bug fixes as discovered in tutorials
 
 ## [0.1.28] - 2021-08-05
 ### Documentation Update
@@ -89,17 +89,11 @@
     - the "tutorials_and_examples" folder has been renamed "examples_and_tutorials" so that it will be easier to find (e.g. seen adjacent to the "docs" folder)
 
 
-=======
->>>>>>> eeb8b53c
 ## [0.1.16] - 2021-07-30
 ### Documentation Update
 
 - Doctstings on public-facing functions given added detail components of the code.
 - The "feature_table" function was moved into utils.py so that it can be used publicly.
-<<<<<<< HEAD
-
-=======
->>>>>>> eeb8b53c
 ## [0.1.15] - 2021-06-25
 ### Cohorting Feature
 - Enables regression versions of analytical functions, with basic measures added for the regression version of bias analysis table.
