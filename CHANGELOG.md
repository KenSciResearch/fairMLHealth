--- conflicted
+++ resolved
@@ -5,24 +5,17 @@
 _“Yesterday I was clever, so I wanted to change the world. Today I am wise, so I am changing myself.”_ - Rumi
 
 
-<<<<<<< HEAD
 ## [0.1.8] - 2021-04-19
 ### Installation Improvements
 - Some dependencies removed, others updated to reduce conflicts
 - Troubleshooting documentation added
 - Some warnings removed
 
-=======
->>>>>>> bc33ff1d
 
 ## [0.1.7] - 2021-04-14
 ### Testing Update
 - Add integrated notebook testing
-<<<<<<< HEAD
-- Enhahnce contribution documentation
-=======
 - Enhance contribution documentation
->>>>>>> bc33ff1d
 
 ## [0.1.6] - 2021-04-14
 ### Flexibility Update
