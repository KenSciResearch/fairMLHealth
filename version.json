--- conflicted
+++ resolved
@@ -1,7 +1,3 @@
 {
-<<<<<<< HEAD
   "version": "0.1.19"
-=======
-  "version": "0.1.18"
->>>>>>> 16dab9f0
 }