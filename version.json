--- conflicted
+++ resolved
@@ -1,7 +1,3 @@
 {
-<<<<<<< HEAD
-  "version": "0.1.7"
-=======
   "version": "0.1.6"
->>>>>>> bffd49fa
 }