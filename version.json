--- conflicted
+++ resolved
@@ -1,7 +1,3 @@
 {
-<<<<<<< HEAD
   "version": "0.1.17"
-=======
-  "version": "0.1.16"
->>>>>>> eeb8b53c
 }