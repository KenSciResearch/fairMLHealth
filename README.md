--- conflicted
+++ resolved
@@ -1,26 +1,4 @@
 # fairMLHealth
-<<<<<<< HEAD
-Tools and libraries for fairness and bias evaluation of machine learning models for healthcare.
-
-## Tutorial
-The tutorial introduces concepts for measuring fairness in machine learning models as as it relates to problems in healthcare (slides: `publications/FairnessInHealthcareML-KDD-2020.pptx`). Through the associated notebook (`fairMLHealth/tutorial_and_examples/kdd_fairness_in_healthcare_tutorial.ipynb`) you will review the background introduced in the slides before generating a simple baseline model. This baseline will be used as an example to understand common measures such as Disparate Impact Ratio and Consistency Scores. It will also introduce you to the Scikit-Learn-compatible tools available in AIF360 and FairLearn, two of the most comprehensive and flexible Python libraries for measuring and addressing bias in machine learning models.
-
-The tutorial assumes basic knowledge of machine learning implementation in Python.
-
-The tutorial notebook uses data from the [MIMIC III Critical Care database](https://mimic.physionet.org/gettingstarted/access/). Note that although the data are freely available, it may take a few days to gain approval. Please save the data with the default directory name ("MIMIC"). The notebook also requires the following Python libraries: AIF360, FairLearn, Scipy, Pandas, Numpy, Scikit, and XGBOOST.
-
-## Citation
-Ahmad, M. A., Patel, A., Eckert, C., Kumar, V., & Teredesai, A. (2020, August). Fairness in Machine Learning for Healthcare. In _Proceedings of the 26th ACM SIGKDD International Conference on Knowledge Discovery & Data Mining_ (pp. 3529-3530).
-
-## Key Contributors
-* Christine Allen
-* Muhammad Aurangzeb Ahmad
-* Juhua Hu
-* Carly Eckert
-* Arpit Patel
-* Vikas Kumar
-* Ankur Teredesai
-=======
 Tools and tutorials for evaluation of fairness and bias in healthcare applications of machine learning models.
 
 ## Organization
@@ -50,5 +28,4 @@
 
 
 ## Usage
-* This section coming soon... *
->>>>>>> 94281cdc
+* This section coming soon... *