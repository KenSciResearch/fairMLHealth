--- conflicted
+++ resolved
@@ -19,22 +19,23 @@
 long_description = ("A library facilitating fairness measurement" +
                     " and deployment of fairness-aware ML algorithms")
 
+
 # OS-specific dependencies required to set up the test environment
 os_deps = ['pypiwin32; platform_system == "Windows"',
            'pywin32; platform_system == "Windows"'
             ]
-<<<<<<< HEAD
+
 
 # Requirements for the test environment
-=======
->>>>>>> 0197eb24
 test_deps = ["pytest==5.4.2", "ipython", "ipyparallel", "nbformat", "nbconvert",
              "regex"] + os_deps
+
 
 # Requirements for running tutorial notebooks
 tutorial_deps = ['fairlearn>=0.4.6', 'lightgbm', 'matplotlib', 'seaborn',
                  'xgboost'
                  ]
+
 
 setup(
     name='fairmlhealth',
