--- conflicted
+++ resolved
@@ -41,11 +41,8 @@
     },
     python_requires='>=3.6, <4',
     install_requires=['aif360>=0.3.0',
-<<<<<<< HEAD
-=======
                       'fairlearn>=0.4.6',
                       'ipython',
->>>>>>> 54f306e5
                       'lightgbm',
                       'matplotlib',
                       'numpy==1.18.2',
