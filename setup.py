--- conflicted
+++ resolved
@@ -40,24 +40,6 @@
     author_email='ca.magallen@gmail.com',
     tests_require=test_deps,
     extras_require={
-<<<<<<< HEAD
-        "test": test_deps,
-    },
-    python_requires='>=3.6, <4',
-    install_requires=['aif360>=0.3.0',
-                      'fairlearn>=0.4.6',
-                      'ipython',
-                      'lightgbm',
-                      'matplotlib',
-                      'numpy==1.18.2',
-                      'pandas==1.0.3',
-                      'requests',
-                      'scipy==1.4.1',
-                      'scikit-learn==0.23.2',
-                      'seaborn',
-                      'xgboost'
-                    ],
-=======
                     "test": test_deps,
                     },
     python_requires='>=3.6',
@@ -70,7 +52,6 @@
                       'scipy<1.6.0,>=1.4.1',
                       'scikit-learn>=0.23.2'
                     ] + tutorial_deps,
->>>>>>> b43c6e6d
     project_urls={'KenSci': 'https://www.kensci.com'},
     keywords='healthcare, machine learning, fairness, fair ML',
     classifiers=[
