'''
Method Adapted from:
http://www.christianmoscardi.com/blog/2016/01/20/jupyter-testing.html

Upon recommendation from the AIF360 development team
(http://aif360.mybluemix.net/)
'''

from .notebook_tester import validate_notebook, list_warnings
<<<<<<< HEAD
from .__testing_utilities import is_test_environment
=======
from .__test__utils import is_test_environment
>>>>>>> 16dab9f0
import os
import sys
import warnings


def test_tutorial_evaluatingbinaryclassification():
    # Because this notebook relies on MIMIC3 data that should not be stored in
    # the cloud, skip this test if running in the azure CI/CD pipeline
    if is_test_environment():
        return None
    elif not os.path.exists(os.path.abspath(os.path.expanduser("~/data/MIMIC"))):
        # ToDo: use readily downloadable data for notebooks that require
        # integrated testing. Less reliance on MIMIC in general is preferred.
        return None
    else:
        this_dir = os.path.dirname(os.path.abspath(__file__))
        nb_name = "Tutorial-EvaluatingFairnessInBinaryClassification.ipynb"
        nb_path = os.path.join(this_dir, "..",
                               "examples_and_tutorials", nb_name)
        nb, err = validate_notebook(nb_path, timeout=1800)

        if any(err):
            for e in err:
                for t in e['traceback']:
                    print(t)
            raise AssertionError("Notebook Broken")
        else:
            pass

        warns = list_warnings(nb)
        if any(warns):
            for t in warns:
                if isinstance(t['text'], list):
                    wrn = t['text'][0]
                else:
                    wrn = t['text']
                warnings.warn(wrn)
<|MERGE_RESOLUTION|>--- conflicted
+++ resolved
@@ -1,17 +1,13 @@
-'''
+"""
 Method Adapted from:
 http://www.christianmoscardi.com/blog/2016/01/20/jupyter-testing.html
 
 Upon recommendation from the AIF360 development team
 (http://aif360.mybluemix.net/)
-'''
+"""
 
 from .notebook_tester import validate_notebook, list_warnings
-<<<<<<< HEAD
 from .__testing_utilities import is_test_environment
-=======
-from .__test__utils import is_test_environment
->>>>>>> 16dab9f0
 import os
 import sys
 import warnings
@@ -29,13 +25,12 @@
     else:
         this_dir = os.path.dirname(os.path.abspath(__file__))
         nb_name = "Tutorial-EvaluatingFairnessInBinaryClassification.ipynb"
-        nb_path = os.path.join(this_dir, "..",
-                               "examples_and_tutorials", nb_name)
+        nb_path = os.path.join(this_dir, "..", "examples_and_tutorials", nb_name)
         nb, err = validate_notebook(nb_path, timeout=1800)
 
         if any(err):
             for e in err:
-                for t in e['traceback']:
+                for t in e["traceback"]:
                     print(t)
             raise AssertionError("Notebook Broken")
         else:
@@ -44,8 +39,8 @@
         warns = list_warnings(nb)
         if any(warns):
             for t in warns:
-                if isinstance(t['text'], list):
-                    wrn = t['text'][0]
+                if isinstance(t["text"], list):
+                    wrn = t["text"][0]
                 else:
-                    wrn = t['text']
+                    wrn = t["text"]
                 warnings.warn(wrn)
