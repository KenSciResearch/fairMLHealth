--- conflicted
+++ resolved
@@ -1,16 +1,12 @@
-'''
+"""
 Method Adapted from:
 http://www.christianmoscardi.com/blog/2016/01/20/jupyter-testing.html
 
 Upon recommendation from the AIF360 development team
 (http://aif360.mybluemix.net/)
-'''
+"""
 
-<<<<<<< HEAD
 from . import __testing_utilities as utils
-=======
-from . import __test__utils as utils
->>>>>>> 16dab9f0
 import json
 import nbformat
 import os
@@ -18,16 +14,15 @@
 import tempfile
 
 
-
 def find_broken_urls(nb):
-    ''' Validates most urls with some exceptions (see documentation for
+    """ Validates most urls with some exceptions (see documentation for
     utils.is_url_valid)
-    '''
+    """
     url_list = list_urls(nb)
     broken_urls = []
     for url in url_list:
         is_valid = utils.is_url_valid(url)
-        if type(is_valid)==bool and not is_valid:
+        if type(is_valid) == bool and not is_valid:
             code = utils.get_url_status(url, tryonce=True)
             err = f"{repr(url)} ({code} Error)"
             broken_urls.append(err)
@@ -48,8 +43,8 @@
     if nb_file is not None:
         with open(nb_file) as json_file:
             contents = json.load(json_file)
-            if 'kernelspec' in contents['metadata'].keys():
-                kname = contents['metadata']['kernelspec']['name']
+            if "kernelspec" in contents["metadata"].keys():
+                kname = contents["metadata"]["kernelspec"]["name"]
             else:
                 kname = None
 
@@ -75,17 +70,21 @@
     Args:
         nb (parsed nbformat.NotebookNode)
     """
-    errs = [output for cell in nb.cells if "outputs" in cell
-                for output in cell["outputs"]
-                if output.output_type == "error"]
+    errs = [
+        output
+        for cell in nb.cells
+        if "outputs" in cell
+        for output in cell["outputs"]
+        if output.output_type == "error"
+    ]
     return errs
 
 
 def list_urls(nb):
     urls = []
     for cell in nb.cells:
-        if "http" in cell['source']:
-            search_text = cell['source']
+        if "http" in cell["source"]:
+            search_text = cell["source"]
             urls += utils.get_urls(search_text)
     return urls
 
@@ -100,9 +99,11 @@
     for cell in nb.cells:
         if "outputs" in cell:
             for output in cell["outputs"]:
-                if (output.output_type == "stream"
+                if (
+                    output.output_type == "stream"
                     and output.name == "stderr"
-                    and "warning" in output.text.lower()):
+                    and "warning" in output.text.lower()
+                ):
                     wrns.append(output)
     return wrns
 
@@ -126,11 +127,19 @@
 
     # Set delete=False as workaround for Windows OS
     with tempfile.NamedTemporaryFile(suffix=".ipynb", delete=False) as tf:
-        args = ["jupyter", "nbconvert", "--to", "notebook", "--execute",
-        f"--ExecutePreprocessor.timeout={timeout}",
-        f"--ExecutePreprocessor.kernel_name={kname}",
-        "--ExecutePreprocessor.allow_errors=True",
-        "--output", tf.name, nb_path]
+        args = [
+            "jupyter",
+            "nbconvert",
+            "--to",
+            "notebook",
+            "--execute",
+            f"--ExecutePreprocessor.timeout={timeout}",
+            f"--ExecutePreprocessor.kernel_name={kname}",
+            "--ExecutePreprocessor.allow_errors=True",
+            "--output",
+            tf.name,
+            nb_path,
+        ]
 
         subprocess.check_call(args)
 
