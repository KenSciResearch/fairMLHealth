--- conflicted
+++ resolved
@@ -6,11 +6,7 @@
 (http://aif360.mybluemix.net/)
 '''
 
-<<<<<<< HEAD
 from . import __testing_utilities as utils
-=======
-from . import __test__utils as utils
->>>>>>> 5ede0c26
 import json
 import nbformat
 import os
@@ -21,11 +17,7 @@
 
 def find_broken_urls(nb):
     ''' Validates most urls with some exceptions (see documentation for
-<<<<<<< HEAD
-        __testing_utilities.is_url_valid)
-=======
     utils.is_url_valid)
->>>>>>> 5ede0c26
     '''
     url_list = list_urls(nb)
     broken_urls = []
