--- conflicted
+++ resolved
@@ -1,19 +1,18 @@
-'''
+"""
 Test script to flag obvious errors in markdown documentation files. Example
 errors included broken http(s) links. At least verifies the presence of
 documentation that is expected.
-'''
+"""
 import os
 from pathlib import Path
 import pytest
-<<<<<<< HEAD
-from .__testing_utilities import (get_urls, get_url_status,  is_test_environment,
-                            is_url_valid, URLError)
-=======
-from .__test__utils import (get_urls, get_url_status,  is_test_environment,
-                      is_url_valid, URLError)
->>>>>>> 16dab9f0
-
+from .__testing_utilities import (
+    get_urls,
+    get_url_status,
+    is_test_environment,
+    is_url_valid,
+    URLError,
+)
 
 
 def base_dir():
@@ -26,19 +25,21 @@
 
 
 def validate_urls(filepath):
-    ''' Validates most urls with some exceptions (see documentation for
+    """ Validates most urls with some exceptions (see documentation for
     __utils.is_url_valid)
-    '''
+    """
     with open(filepath, "r", encoding="utf-8") as md_file:
         text = md_file.read()
     urls = get_urls(text)
     while any(urls):
         test_url = urls.pop()
         is_valid = is_url_valid(test_url)
-        if type(is_valid)==bool and not is_valid:
+        if type(is_valid) == bool and not is_valid:
             err_code = get_url_status(test_url, tryonce=True)
-            raise URLError(f"Invalid URL detected in {filepath}:"
-                           + f" {repr(test_url)}, {err_code} Error")
+            raise URLError(
+                f"Invalid URL detected in {filepath}:"
+                + f" {repr(test_url)}, {err_code} Error"
+            )
 
 
 def validate_markdown(md_path):
@@ -49,7 +50,7 @@
         validate_urls(md_path)
 
 
-''' Testers '''
+""" Testers """
 
 
 def test_docsREADME():
@@ -59,25 +60,23 @@
 
 
 def test_evaluatingFairness():
-    ''' Validates document elaborating on fairness evaluation process '''
+    """ Validates document elaborating on fairness evaluation process """
     repo_main = base_dir()
-    file = os.path.join(repo_main, "docs", "resources",
-                        "Evaluating_Fairness.md")
+    file = os.path.join(repo_main, "docs", "resources", "Evaluating_Fairness.md")
     validate_markdown(file)
 
 
 def test_main():
-    ''' Validates the repository's main README '''
+    """ Validates the repository's main README """
     repo_main = base_dir()
     file = os.path.join(repo_main, "README.md")
     validate_markdown(file)
 
 
 def test_measuresQuickRef():
-    ''' Validates document containing charts of measure definitions '''
+    """ Validates document containing charts of measure definitions """
     repo_main = base_dir()
-    file = os.path.join(repo_main, "docs", "resources",
-                        "Measures_QuickReference.md")
+    file = os.path.join(repo_main, "docs", "resources", "Measures_QuickReference.md")
     validate_markdown(file)
 
 
@@ -88,11 +87,10 @@
 
 
 def test_refsAndResources():
-    ''' Validates document containing a list of references and outside resources
-    '''
+    """ Validates document containing a list of references and outside resources
+    """
     repo_main = base_dir()
-    file = os.path.join(repo_main, "docs", "resources",
-                        "References_and_Resources.md")
+    file = os.path.join(repo_main, "docs", "resources", "References_and_Resources.md")
     validate_markdown(file)
 
 
