--- conflicted
+++ resolved
@@ -7,11 +7,7 @@
 import numpy as np
 import pytest
 import pandas as pd
-<<<<<<< HEAD
-from .__test_utils import synth_dataset
-=======
 from .__test__utils import synth_dataset
->>>>>>> fc12444a
 np.random.seed(506)
 
 
