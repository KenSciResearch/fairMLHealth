--- conflicted
+++ resolved
@@ -1,17 +1,12 @@
+''' Test functions for fairmlhealth.__utils.py
 '''
-'''
-
 
 from logging import warning
 from fairmlhealth import measure, report, __validation as valid
 import numpy as np
 import pytest
 import pandas as pd
-<<<<<<< HEAD
 from .__testing_utilities import synth_dataset
-=======
-from .__test__utils import synth_dataset
->>>>>>> 5ede0c26
 np.random.seed(506)
 
 
