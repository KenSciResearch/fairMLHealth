"""
"""
# ToDo: Add more robust testing throughout


from fairmlhealth import measure
import numpy as np
import pytest
import pandas as pd
from .__utils import synth_dataset

np.random.seed(506)


@pytest.fixture(scope="class")
def load_classification_data(request):
    N = 32
    df = synth_dataset(N)
    X = df[["A", "B", "C", "D", "prtc_attr", "other"]]
    y = df["binary_target"].rename("y")
    avg_fair = df["avg_binary_pred"].rename("avg")
    #
    data = pd.concat([X, y, avg_fair], axis=1)
    cohorts = pd.DataFrame(
        {0: np.random.randint(0, 2, N), 1: np.random.randint(0, 2, N)}
    )
    #
    request.cls.df = data
    request.cls.cohorts = cohorts
    yield


@pytest.mark.usefixtures("load_classification_data")
class TestCohorts:
    """ Validates that standard inputs are processed without error
    """

    def test_no_cohort(self):
        _ = measure.summary(
            self.df,
            self.df["prtc_attr"],
            self.df["y"],
            self.df["avg"],
            pred_type="classification",
        )

    def test_one_cohort(self):
        _ = measure.summary(
            self.df,
            self.df["prtc_attr"],
            self.df["y"],
            self.df["avg"],
            pred_type="classification",
            cohorts=self.cohorts[0],
        )

    def test_multi_cohort(self):
        _ = measure.summary(
            self.df,
            self.df["prtc_attr"],
            self.df["y"],
            self.df["avg"],
            pred_type="classification",
            cohorts=self.cohorts,
        )

<<<<<<< HEAD
    def test_cohort_bias(self):
        _ = measure.bias(self.df, self.df['prtc_attr'],
                            self.df['classification'],
                            pred_type="classification",
                            cohorts=self.cohorts)

    def test_cohort_data(self):
        _ = measure.data(self.df,
                         self.df['avg_classification'],
                         cohorts=self.cohorts[0])

    def test_cohort_performance(self):
        _ = measure.performance(self.df,
                                self.df['classification'],
                                self.df['avg_classification'],
                                pred_type="classification",
                                cohorts=self.cohorts[0])


@pytest.mark.usefixtures("load_data")
class TestFlag():
    def test_summary_default_flags_classification(self):
        _ = measure.summary(self.df,
                            self.df['prtc_attr'],
                            self.df['classification'],
                            self.df['avg_classification'],
                            pred_type="classification",
                            flag_oor=True)

    def test_summary_default_flags_regression(self):
        _ = measure.summary(self.df,
                            self.df['prtc_attr'],
                            self.df['regression'],
                            self.df['avg_regression'],
                            pred_type="regression",
                            flag_oor=True)

    def test_bias_default_flags_classification(self):
        _ = measure.bias(self.df,
                         self.df['classification'],
                         self.df['avg_classification'],
                         pred_type="classification",
                         flag_oor=True)

    def test_bias_default_flags_regression(self):
        _ = measure.bias(self.df,
                            self.df['regression'],
                            self.df['avg_regression'],
                            pred_type="regression",
                            flag_oor=True)

    def test_compare_models_flags(self):
        result = report.compare_models(self.df,
                                       self.df['classification'],
                                       self.df['prtc_attr'],
                                       predictions=[self.df['avg_classification'],
                                                    self.df['avg_classification']
                                                    ],
                                        pred_type="classification",
                                        flag_oor=True)
=======
    def test_cohort_stratified(self):
        _ = measure.bias(
            self.df,
            self.df["prtc_attr"],
            self.df["y"],
            pred_type="classification",
            cohorts=self.cohorts,
        )
>>>>>>> a3b51677
<|MERGE_RESOLUTION|>--- conflicted
+++ resolved
@@ -64,74 +64,76 @@
             cohorts=self.cohorts,
         )
 
-<<<<<<< HEAD
     def test_cohort_bias(self):
-        _ = measure.bias(self.df, self.df['prtc_attr'],
-                            self.df['classification'],
-                            pred_type="classification",
-                            cohorts=self.cohorts)
+        _ = measure.bias(
+            self.df,
+            self.df["prtc_attr"],
+            self.df["classification"],
+            pred_type="classification",
+            cohorts=self.cohorts,
+        )
 
     def test_cohort_data(self):
-        _ = measure.data(self.df,
-                         self.df['avg_classification'],
-                         cohorts=self.cohorts[0])
+        _ = measure.data(
+            self.df, self.df["avg_classification"], cohorts=self.cohorts[0]
+        )
 
     def test_cohort_performance(self):
-        _ = measure.performance(self.df,
-                                self.df['classification'],
-                                self.df['avg_classification'],
-                                pred_type="classification",
-                                cohorts=self.cohorts[0])
+        _ = measure.performance(
+            self.df,
+            self.df["classification"],
+            self.df["avg_classification"],
+            pred_type="classification",
+            cohorts=self.cohorts[0],
+        )
 
 
 @pytest.mark.usefixtures("load_data")
-class TestFlag():
+class TestFlag:
     def test_summary_default_flags_classification(self):
-        _ = measure.summary(self.df,
-                            self.df['prtc_attr'],
-                            self.df['classification'],
-                            self.df['avg_classification'],
-                            pred_type="classification",
-                            flag_oor=True)
+        _ = measure.summary(
+            self.df,
+            self.df["prtc_attr"],
+            self.df["classification"],
+            self.df["avg_classification"],
+            pred_type="classification",
+            flag_oor=True,
+        )
 
     def test_summary_default_flags_regression(self):
-        _ = measure.summary(self.df,
-                            self.df['prtc_attr'],
-                            self.df['regression'],
-                            self.df['avg_regression'],
-                            pred_type="regression",
-                            flag_oor=True)
+        _ = measure.summary(
+            self.df,
+            self.df["prtc_attr"],
+            self.df["regression"],
+            self.df["avg_regression"],
+            pred_type="regression",
+            flag_oor=True,
+        )
 
     def test_bias_default_flags_classification(self):
-        _ = measure.bias(self.df,
-                         self.df['classification'],
-                         self.df['avg_classification'],
-                         pred_type="classification",
-                         flag_oor=True)
+        _ = measure.bias(
+            self.df,
+            self.df["classification"],
+            self.df["avg_classification"],
+            pred_type="classification",
+            flag_oor=True,
+        )
 
     def test_bias_default_flags_regression(self):
-        _ = measure.bias(self.df,
-                            self.df['regression'],
-                            self.df['avg_regression'],
-                            pred_type="regression",
-                            flag_oor=True)
+        _ = measure.bias(
+            self.df,
+            self.df["regression"],
+            self.df["avg_regression"],
+            pred_type="regression",
+            flag_oor=True,
+        )
 
     def test_compare_models_flags(self):
-        result = report.compare_models(self.df,
-                                       self.df['classification'],
-                                       self.df['prtc_attr'],
-                                       predictions=[self.df['avg_classification'],
-                                                    self.df['avg_classification']
-                                                    ],
-                                        pred_type="classification",
-                                        flag_oor=True)
-=======
-    def test_cohort_stratified(self):
-        _ = measure.bias(
+        result = report.compare_models(
             self.df,
+            self.df["classification"],
             self.df["prtc_attr"],
-            self.df["y"],
+            predictions=[self.df["avg_classification"], self.df["avg_classification"]],
             pred_type="classification",
-            cohorts=self.cohorts,
-        )
->>>>>>> a3b51677
+            flag_oor=True,
+        )