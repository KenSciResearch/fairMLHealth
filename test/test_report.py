'''
'''


from fairmlhealth import report
from sklearn.model_selection import train_test_split
from sklearn.naive_bayes import BernoulliNB
from sklearn.tree import DecisionTreeClassifier
import pytest
import pandas as pd
<<<<<<< HEAD
from .__test_utils import synth_dataset
=======
from .__test__utils import synth_dataset
>>>>>>> fc12444a



@pytest.fixture(scope="class")
def load_data(request):
    df = synth_dataset(24)
    X = df[['A', 'B', 'C', 'D', 'E', 'prtc_attr']]
    y = df['binary_target'].rename('y')
    splits = train_test_split(X, y, test_size=0.75, random_state=506)
    X_train, X_test, y_train, y_test = splits

    # Train models
    model_1 = BernoulliNB().fit(X_train, y_train)
    model_2 = DecisionTreeClassifier().fit(X_train, y_train)
    model_3 = DecisionTreeClassifier().fit(X_train.to_numpy(),
                                           y_train.to_numpy())

    # Set test attributes
    request.cls.X = X_test
    request.cls.y = y_test
    request.cls.prtc_attr = X_test['prtc_attr']
    request.cls.model_dict = {0: model_1, 1: model_2, 2: model_3}
    yield


@pytest.mark.usefixtures("load_data")
class TestCompModFunction:
    """ Test proper functioning of the compare_models function. Result
        should be a pandas dataframe
    """
    def is_result_valid(self, result):
        if not isinstance(result, pd.DataFrame) and result.shape[0] > 0:
            raise AssertionError("Invalid Result")

    def test_single_dataInputs(self):
        result = report.compare_models(self.X, self.y, self.prtc_attr,
                                     self.model_dict, flag_oor=False)
        self.is_result_valid(result)

    def test_model_list(self):
        result = report.compare_models(self.X, self.y, self.prtc_attr,
                                     [self.model_dict[0]], flag_oor=False)
        self.is_result_valid(result)

    def test_mixed_groupings(self):
        result = report.compare_models([self.X, self.X],
                                     self.y, self.prtc_attr,
                                     [self.model_dict[0], self.model_dict[1]],
                                     flag_oor=False)
        self.is_result_valid(result)

    def test_with_protected_attributes(self):
        result = report.compare_models([self.X, self.X], [self.y, self.y],
                                     [self.prtc_attr, self.prtc_attr],
                                     [self.model_dict[0], self.model_dict[1]],
                                     flag_oor=False)
        self.is_result_valid(result)

    def test_preds_not_models(self):
        result = report.compare_models([self.X, self.X],
                                     self.y, self.prtc_attr,
                                     predictions=[self.y, self.y],
                                     flag_oor=False)
        self.is_result_valid(result)

    def test_preds_and_probs(self):
        result = report.compare_models([self.X, self.X],
                                     self.y, self.prtc_attr,
                                     predictions=[self.y, self.y],
                                     probabilities=[self.y, self.y],
                                     flag_oor=False)
        self.is_result_valid(result)

    def test_multiple_calls(self):
        args = (self.X, self.y, self.prtc_attr, self.model_dict[0])
        _ = report.compare_models(*args, flag_oor=False)
        result = report.compare_models(*args, flag_oor=False)
        self.is_result_valid(result)


@pytest.mark.usefixtures("load_data")
class TestCompModValidations:
    """ Validations for the compare_models function
    """
    def test_mismatch_input_numbers(self):
        with pytest.raises(Exception):
            report.compare_models({0: self.X, 1: self.X},
                                {0: self.y, 1: self.y},
                                {1: self.prtc_attr},
                                self.model_dict,
                                flag_oor=False)

    def test_missing_models(self):
        with pytest.raises(Exception):
            report.compare_models({0: self.X, 1: self.X},
                                {0: self.y, 1: self.y},
                                {0: self.prtc_attr, 1: self.prtc_attr},
                                {0: None, 1: None},
                                flag_oor=False)

    def test_invalid_X_member(self):
        with pytest.raises(Exception):
            report.compare_models({0: self.X, 1: self.X},
                                {0: self.y, 1: self.y},
                                {0: self.prtc_attr, 1: self.prtc_attr},
                                {0: self.y, 1: self.y},
                                flag_oor=False)

    def test_invalid_y_member(self):
        with pytest.raises(Exception):
            report.compare_models({0: self.X, 1: None},
                                {0: self.y, 1: self.y},
                                {0: self.prtc_attr, 1: self.prtc_attr},
                                self.model_dict,
                                flag_oor=False)

    def test_invalid_prtc_member(self):
        with pytest.raises(Exception):
            report.compare_models({0: self.X, 1: self.X},
                                {0: self.y, 1: None},
                                {0: self.prtc_attr, 1: self.prtc_attr},
                                self.model_dict,
                                flag_oor=False)

    def test_invalid_model_member(self):
        with pytest.raises(Exception):
            report.compare_models({0: self.X, 1: self.X},
                                {0: self.y, 1: self.y},
                                {0: self.prtc_attr, 1: None},
                                self.model_dict,
                                flag_oor=False)

    def test_differing_keys(self):
        with pytest.raises(Exception):
            report.compare_models({5: self.X, 6: self.X},
                                {0: self.y, 1: self.y},
                                {0: self.prtc_attr, 1: self.prtc_attr},
                                self.model_dict,
                                flag_oor=False)

    def test_missing_keys(self):
        with pytest.raises(Exception):
            report.compare_models({0: self.X, 1: self.X},
                                {0: self.y, 1: self.y},
                                None,
                                self.model_dict,
                                flag_oor=False)<|MERGE_RESOLUTION|>--- conflicted
+++ resolved
@@ -8,11 +8,7 @@
 from sklearn.tree import DecisionTreeClassifier
 import pytest
 import pandas as pd
-<<<<<<< HEAD
-from .__test_utils import synth_dataset
-=======
 from .__test__utils import synth_dataset
->>>>>>> fc12444a
 
 
 
