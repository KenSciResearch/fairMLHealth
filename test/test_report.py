"""
"""


from fairmlhealth import report
import numpy as np
from sklearn.model_selection import train_test_split
from sklearn.naive_bayes import BernoulliNB
from sklearn.tree import DecisionTreeClassifier
import pytest
import pandas as pd
from .__utils import synth_dataset


@pytest.fixture(scope="class")
def load_data(request):
    N = 128
    df = synth_dataset(N)
    X = df[["A", "B", "C", "E", "F", "prtc_attr", "other"]]

    y = pd.Series(
        (X["F"] * X["other"]).values + np.random.randint(0, 2, N), name="y"
    ).clip(upper=1)
    X_train, y_train = X.iloc[0 : int(N / 4)], y.iloc[0 : int(N / 4)]
    X_test, y_test = X.iloc[int(N / 4) : N], y.iloc[int(N / 4) : N]

    # Train models
    model_1 = BernoulliNB().fit(X_train, y_train)
    model_2 = DecisionTreeClassifier().fit(X_train, y_train)
    model_3 = DecisionTreeClassifier().fit(X_train.to_numpy(), y_train.to_numpy())

    # Set test attributes
    request.cls.X = X_test
    request.cls.y = y_test
    request.cls.prtc_attr = X_test["prtc_attr"]
    request.cls.model_dict = {0: model_1, 1: model_2, 2: model_3}
    yield


@pytest.mark.usefixtures("load_data")
class TestCompModFunction:
    """ Test proper functioning of the compare function. Result
        should be a pandas dataframe
    """

    def is_result_valid(self, result):
        if not isinstance(result, pd.DataFrame) and result.shape[0] > 0:
            raise AssertionError("Invalid Result")

    def test_single_dataInputs(self):
<<<<<<< HEAD
        result = report.compare(self.X, self.y, self.prtc_attr,
                                     self.model_dict, flag_oor=False)
        self.is_result_valid(result)

    def test_model_list(self):
        result = report.compare(self.X, self.y, self.prtc_attr,
                                     [self.model_dict[0]], flag_oor=False)
        self.is_result_valid(result)

    def test_mixed_groupings(self):
        result = report.compare([self.X, self.X],
                                     self.y, self.prtc_attr,
                                     [self.model_dict[0], self.model_dict[1]],
                                     flag_oor=False)
        self.is_result_valid(result)

    def test_with_protected_attributes(self):
        result = report.compare([self.X, self.X], [self.y, self.y],
                                     [self.prtc_attr, self.prtc_attr],
                                     [self.model_dict[0], self.model_dict[1]],
                                     flag_oor=False)
        self.is_result_valid(result)

    def test_preds_not_models(self):
        result = report.compare([self.X, self.X],
                                     self.y, self.prtc_attr,
                                     predictions=[self.y, self.y],
                                     flag_oor=False)
        self.is_result_valid(result)

    def test_preds_and_probs(self):
        result = report.compare([self.X, self.X],
                                     self.y, self.prtc_attr,
                                     predictions=[self.y, self.y],
                                     probabilities=[self.y, self.y],
                                     flag_oor=False)
=======
        result = report.compare_models(
            self.X, self.y, self.prtc_attr, self.model_dict, flag_oor=False
        )
        self.is_result_valid(result)

    def test_model_list(self):
        result = report.compare_models(
            self.X, self.y, self.prtc_attr, [self.model_dict[0]], flag_oor=False
        )
        self.is_result_valid(result)

    def test_mixed_groupings(self):
        result = report.compare_models(
            [self.X, self.X],
            self.y,
            self.prtc_attr,
            [self.model_dict[0], self.model_dict[1]],
            flag_oor=False,
        )
        self.is_result_valid(result)

    def test_with_protected_attributes(self):
        result = report.compare_models(
            [self.X, self.X],
            [self.y, self.y],
            [self.prtc_attr, self.prtc_attr],
            [self.model_dict[0], self.model_dict[1]],
            flag_oor=False,
        )
        self.is_result_valid(result)

    def test_preds_not_models(self):
        result = report.compare_models(
            [self.X, self.X],
            self.y,
            self.prtc_attr,
            predictions=[self.y, self.y],
            flag_oor=False,
        )
        self.is_result_valid(result)

    def test_preds_and_probs(self):
        result = report.compare_models(
            [self.X, self.X],
            self.y,
            self.prtc_attr,
            predictions=[self.y, self.y],
            probabilities=[self.y, self.y],
            flag_oor=False,
        )
>>>>>>> 17dc1e39
        self.is_result_valid(result)

    def test_multiple_calls(self):
        args = (self.X, self.y, self.prtc_attr, self.model_dict[0])
        _ = report.compare(*args, flag_oor=False)
        result = report.compare(*args, flag_oor=False)
        self.is_result_valid(result)


@pytest.mark.usefixtures("load_data")
class TestCompModValidations:
    """ Validations for the compare function
    """

    def test_mismatch_input_numbers(self):
        with pytest.raises(Exception):
<<<<<<< HEAD
            report.compare({0: self.X, 1: self.X},
                                {0: self.y, 1: self.y},
                                {1: self.prtc_attr},
                                self.model_dict,
                                flag_oor=False)

    def test_missing_models(self):
        with pytest.raises(Exception):
            report.compare({0: self.X, 1: self.X},
                                {0: self.y, 1: self.y},
                                {0: self.prtc_attr, 1: self.prtc_attr},
                                {0: None, 1: None},
                                flag_oor=False)

    def test_invalid_X_member(self):
        with pytest.raises(Exception):
            report.compare({0: self.X, 1: self.X},
                                {0: self.y, 1: self.y},
                                {0: self.prtc_attr, 1: self.prtc_attr},
                                {0: self.y, 1: self.y},
                                flag_oor=False)

    def test_invalid_y_member(self):
        with pytest.raises(Exception):
            report.compare({0: self.X, 1: None},
                                {0: self.y, 1: self.y},
                                {0: self.prtc_attr, 1: self.prtc_attr},
                                self.model_dict,
                                flag_oor=False)

    def test_invalid_prtc_member(self):
        with pytest.raises(Exception):
            report.compare({0: self.X, 1: self.X},
                                {0: self.y, 1: None},
                                {0: self.prtc_attr, 1: self.prtc_attr},
                                self.model_dict,
                                flag_oor=False)

    def test_invalid_model_member(self):
        with pytest.raises(Exception):
            report.compare({0: self.X, 1: self.X},
                                {0: self.y, 1: self.y},
                                {0: self.prtc_attr, 1: None},
                                self.model_dict,
                                flag_oor=False)

    def test_differing_keys(self):
        with pytest.raises(Exception):
            report.compare({5: self.X, 6: self.X},
                                {0: self.y, 1: self.y},
                                {0: self.prtc_attr, 1: self.prtc_attr},
                                self.model_dict,
                                flag_oor=False)

    def test_missing_keys(self):
        with pytest.raises(Exception):
            report.compare({0: self.X, 1: self.X},
                                {0: self.y, 1: self.y},
                                None,
                                self.model_dict,
                                flag_oor=False)
=======
            report.compare_models(
                {0: self.X, 1: self.X},
                {0: self.y, 1: self.y},
                {1: self.prtc_attr},
                self.model_dict,
                flag_oor=False,
            )

    def test_missing_models(self):
        with pytest.raises(Exception):
            report.compare_models(
                {0: self.X, 1: self.X},
                {0: self.y, 1: self.y},
                {0: self.prtc_attr, 1: self.prtc_attr},
                {0: None, 1: None},
                flag_oor=False,
            )

    def test_invalid_X_member(self):
        with pytest.raises(Exception):
            report.compare_models(
                {0: self.X, 1: self.X},
                {0: self.y, 1: self.y},
                {0: self.prtc_attr, 1: self.prtc_attr},
                {0: self.y, 1: self.y},
                flag_oor=False,
            )

    def test_invalid_y_member(self):
        with pytest.raises(Exception):
            report.compare_models(
                {0: self.X, 1: None},
                {0: self.y, 1: self.y},
                {0: self.prtc_attr, 1: self.prtc_attr},
                self.model_dict,
                flag_oor=False,
            )

    def test_invalid_prtc_member(self):
        with pytest.raises(Exception):
            report.compare_models(
                {0: self.X, 1: self.X},
                {0: self.y, 1: None},
                {0: self.prtc_attr, 1: self.prtc_attr},
                self.model_dict,
                flag_oor=False,
            )

    def test_invalid_model_member(self):
        with pytest.raises(Exception):
            report.compare_models(
                {0: self.X, 1: self.X},
                {0: self.y, 1: self.y},
                {0: self.prtc_attr, 1: None},
                self.model_dict,
                flag_oor=False,
            )

    def test_differing_keys(self):
        with pytest.raises(Exception):
            report.compare_models(
                {5: self.X, 6: self.X},
                {0: self.y, 1: self.y},
                {0: self.prtc_attr, 1: self.prtc_attr},
                self.model_dict,
                flag_oor=False,
            )

    def test_missing_keys(self):
        with pytest.raises(Exception):
            report.compare_models(
                {0: self.X, 1: self.X},
                {0: self.y, 1: self.y},
                None,
                self.model_dict,
                flag_oor=False,
            )
>>>>>>> 17dc1e39
<|MERGE_RESOLUTION|>--- conflicted
+++ resolved
@@ -48,57 +48,19 @@
             raise AssertionError("Invalid Result")
 
     def test_single_dataInputs(self):
-<<<<<<< HEAD
-        result = report.compare(self.X, self.y, self.prtc_attr,
-                                     self.model_dict, flag_oor=False)
-        self.is_result_valid(result)
-
-    def test_model_list(self):
-        result = report.compare(self.X, self.y, self.prtc_attr,
-                                     [self.model_dict[0]], flag_oor=False)
-        self.is_result_valid(result)
-
-    def test_mixed_groupings(self):
-        result = report.compare([self.X, self.X],
-                                     self.y, self.prtc_attr,
-                                     [self.model_dict[0], self.model_dict[1]],
-                                     flag_oor=False)
-        self.is_result_valid(result)
-
-    def test_with_protected_attributes(self):
-        result = report.compare([self.X, self.X], [self.y, self.y],
-                                     [self.prtc_attr, self.prtc_attr],
-                                     [self.model_dict[0], self.model_dict[1]],
-                                     flag_oor=False)
-        self.is_result_valid(result)
-
-    def test_preds_not_models(self):
-        result = report.compare([self.X, self.X],
-                                     self.y, self.prtc_attr,
-                                     predictions=[self.y, self.y],
-                                     flag_oor=False)
-        self.is_result_valid(result)
-
-    def test_preds_and_probs(self):
-        result = report.compare([self.X, self.X],
-                                     self.y, self.prtc_attr,
-                                     predictions=[self.y, self.y],
-                                     probabilities=[self.y, self.y],
-                                     flag_oor=False)
-=======
-        result = report.compare_models(
+        result = report.compare(
             self.X, self.y, self.prtc_attr, self.model_dict, flag_oor=False
         )
         self.is_result_valid(result)
 
     def test_model_list(self):
-        result = report.compare_models(
+        result = report.compare(
             self.X, self.y, self.prtc_attr, [self.model_dict[0]], flag_oor=False
         )
         self.is_result_valid(result)
 
     def test_mixed_groupings(self):
-        result = report.compare_models(
+        result = report.compare(
             [self.X, self.X],
             self.y,
             self.prtc_attr,
@@ -108,7 +70,7 @@
         self.is_result_valid(result)
 
     def test_with_protected_attributes(self):
-        result = report.compare_models(
+        result = report.compare(
             [self.X, self.X],
             [self.y, self.y],
             [self.prtc_attr, self.prtc_attr],
@@ -118,7 +80,7 @@
         self.is_result_valid(result)
 
     def test_preds_not_models(self):
-        result = report.compare_models(
+        result = report.compare(
             [self.X, self.X],
             self.y,
             self.prtc_attr,
@@ -128,7 +90,7 @@
         self.is_result_valid(result)
 
     def test_preds_and_probs(self):
-        result = report.compare_models(
+        result = report.compare(
             [self.X, self.X],
             self.y,
             self.prtc_attr,
@@ -136,7 +98,6 @@
             probabilities=[self.y, self.y],
             flag_oor=False,
         )
->>>>>>> 17dc1e39
         self.is_result_valid(result)
 
     def test_multiple_calls(self):
@@ -153,70 +114,7 @@
 
     def test_mismatch_input_numbers(self):
         with pytest.raises(Exception):
-<<<<<<< HEAD
-            report.compare({0: self.X, 1: self.X},
-                                {0: self.y, 1: self.y},
-                                {1: self.prtc_attr},
-                                self.model_dict,
-                                flag_oor=False)
-
-    def test_missing_models(self):
-        with pytest.raises(Exception):
-            report.compare({0: self.X, 1: self.X},
-                                {0: self.y, 1: self.y},
-                                {0: self.prtc_attr, 1: self.prtc_attr},
-                                {0: None, 1: None},
-                                flag_oor=False)
-
-    def test_invalid_X_member(self):
-        with pytest.raises(Exception):
-            report.compare({0: self.X, 1: self.X},
-                                {0: self.y, 1: self.y},
-                                {0: self.prtc_attr, 1: self.prtc_attr},
-                                {0: self.y, 1: self.y},
-                                flag_oor=False)
-
-    def test_invalid_y_member(self):
-        with pytest.raises(Exception):
-            report.compare({0: self.X, 1: None},
-                                {0: self.y, 1: self.y},
-                                {0: self.prtc_attr, 1: self.prtc_attr},
-                                self.model_dict,
-                                flag_oor=False)
-
-    def test_invalid_prtc_member(self):
-        with pytest.raises(Exception):
-            report.compare({0: self.X, 1: self.X},
-                                {0: self.y, 1: None},
-                                {0: self.prtc_attr, 1: self.prtc_attr},
-                                self.model_dict,
-                                flag_oor=False)
-
-    def test_invalid_model_member(self):
-        with pytest.raises(Exception):
-            report.compare({0: self.X, 1: self.X},
-                                {0: self.y, 1: self.y},
-                                {0: self.prtc_attr, 1: None},
-                                self.model_dict,
-                                flag_oor=False)
-
-    def test_differing_keys(self):
-        with pytest.raises(Exception):
-            report.compare({5: self.X, 6: self.X},
-                                {0: self.y, 1: self.y},
-                                {0: self.prtc_attr, 1: self.prtc_attr},
-                                self.model_dict,
-                                flag_oor=False)
-
-    def test_missing_keys(self):
-        with pytest.raises(Exception):
-            report.compare({0: self.X, 1: self.X},
-                                {0: self.y, 1: self.y},
-                                None,
-                                self.model_dict,
-                                flag_oor=False)
-=======
-            report.compare_models(
+            report.compare(
                 {0: self.X, 1: self.X},
                 {0: self.y, 1: self.y},
                 {1: self.prtc_attr},
@@ -226,7 +124,7 @@
 
     def test_missing_models(self):
         with pytest.raises(Exception):
-            report.compare_models(
+            report.compare(
                 {0: self.X, 1: self.X},
                 {0: self.y, 1: self.y},
                 {0: self.prtc_attr, 1: self.prtc_attr},
@@ -236,7 +134,7 @@
 
     def test_invalid_X_member(self):
         with pytest.raises(Exception):
-            report.compare_models(
+            report.compare(
                 {0: self.X, 1: self.X},
                 {0: self.y, 1: self.y},
                 {0: self.prtc_attr, 1: self.prtc_attr},
@@ -246,7 +144,7 @@
 
     def test_invalid_y_member(self):
         with pytest.raises(Exception):
-            report.compare_models(
+            report.compare(
                 {0: self.X, 1: None},
                 {0: self.y, 1: self.y},
                 {0: self.prtc_attr, 1: self.prtc_attr},
@@ -256,7 +154,7 @@
 
     def test_invalid_prtc_member(self):
         with pytest.raises(Exception):
-            report.compare_models(
+            report.compare(
                 {0: self.X, 1: self.X},
                 {0: self.y, 1: None},
                 {0: self.prtc_attr, 1: self.prtc_attr},
@@ -266,7 +164,7 @@
 
     def test_invalid_model_member(self):
         with pytest.raises(Exception):
-            report.compare_models(
+            report.compare(
                 {0: self.X, 1: self.X},
                 {0: self.y, 1: self.y},
                 {0: self.prtc_attr, 1: None},
@@ -276,7 +174,7 @@
 
     def test_differing_keys(self):
         with pytest.raises(Exception):
-            report.compare_models(
+            report.compare(
                 {5: self.X, 6: self.X},
                 {0: self.y, 1: self.y},
                 {0: self.prtc_attr, 1: self.prtc_attr},
@@ -286,11 +184,10 @@
 
     def test_missing_keys(self):
         with pytest.raises(Exception):
-            report.compare_models(
+            report.compare(
                 {0: self.X, 1: self.X},
                 {0: self.y, 1: self.y},
                 None,
                 self.model_dict,
                 flag_oor=False,
-            )
->>>>>>> 17dc1e39
+            )