"""

<<<<<<< HEAD
'''
=======
"""
>>>>>>> 16dab9f0
import numpy as np
import pandas as pd
from . import __validation as valid
from .__validation import ValidationError


def analytical_labels(pred_type: str = "binary"):
    """ Returns a dictionary of category labels used by analytical functions
    Args:
        pred_type (b): number of classes in the prediction problem
    """
    valid_pred_types = ["binary", "multiclass", "regression"]
    if pred_type not in valid_pred_types:
        raise ValueError(f"pred_type must be one of {valid_pred_types}")
    c_note = " (Weighted Avg)" if pred_type == "multiclass" else ""
    lbls = {
        "gf_label": "Group Fairness",
        "if_label": "Individual Fairness",
        "mp_label": f"Model Performance{c_note}",
        "dt_label": "Data Metrics",
    }
    return lbls


<<<<<<< HEAD
def analytical_labels(pred_type: str = "binary"):
    """ Returns a dictionary of category labels used by analytical functions
    Args:
        pred_type (b): number of classes in the prediction problem
    """
    valid_pred_types = ["binary", "multiclass", "regression"]
    if pred_type not in valid_pred_types:
        raise ValueError(f"pred_type must be one of {valid_pred_types}")
    c_note = " (Weighted Avg)" if pred_type == "multiclass" else ""
    lbls = {'gf_label': "Group Fairness",
            'if_label': "Individual Fairness",
            'mp_label': f"Model Performance{c_note}",
            'dt_label': "Data Metrics"
            }
    return lbls


=======
>>>>>>> 16dab9f0
def prep_arraylike(arr, name=None):
    valid.validate_array(arr, expected_len=None)
    series = pd.Series(arr, name=name)
    return series


def prep_data(data):
    """ Ensures that data are in the correct format

    Returns:
        pd.DataFrame: formatted "X" data (test data)
    """
    if not isinstance(data, pd.DataFrame):
        if isinstance(data, pd.Series):
            X = pd.DataFrame(data, columns=[data.name])
        else:
            X = pd.DataFrame(data)
        # Ensure that some unique identifier is present for each/any column(s)
        if not any(X.columns):
            X.columns = [str(i) for i in range(len(X.columns))]
    else:
        X = data.copy(deep=True)
    # Convert columns that do not contain any strings to numeric type
    for col in X.columns:
        X.loc[:, col] = pd.to_numeric(X[col], errors="ignore")
    return X


def prep_prtc_attr(arr):
    if not isinstance(arr, pd.DataFrame):
        if isinstance(arr, pd.Series):
            prtc_attr = pd.DataFrame(arr, columns=[arr.name])
        else:
            pa_name = "protected_attribute"
            prtc_attr = pd.DataFrame(arr, columns=[pa_name])
    else:
        prtc_attr = arr.copy(deep=True)
    prtc_attr.reset_index(inplace=True, drop=True)
    return prtc_attr


def prep_targets(arr, prtc_attr=None):
    if isinstance(arr, (np.ndarray, pd.Series)):
        targets = pd.DataFrame(arr)
    else:
        targets = arr.copy(deep=True)
    if prtc_attr is not None:
        targets = pd.concat([prtc_attr, targets.reset_index(drop=True)], axis=1)
        targets.set_index(prtc_attr.columns.tolist(), inplace=True)
    else:
        targets.reset_index(drop=True, inplace=True)
    return targets


def prep_preds(arr, y_col=None, prtc_attr=None, name="predictions"):
    if isinstance(arr, np.ndarray):
        preds = pd.DataFrame(arr)
    else:
        preds = arr.copy(deep=True)
    if prtc_attr is not None:
        preds = pd.concat([prtc_attr, preds.reset_index(drop=True)], axis=1)
        preds.set_index(prtc_attr.columns.tolist(), inplace=True)
    else:
        preds.reset_index(drop=True, inplace=True)
    if y_col is None:
<<<<<<< HEAD
        raise ValidationError(
            f"Cannot evaluate {name} without ground truth")
=======
        raise ValidationError(f"Cannot evaluate {name} without ground truth")
>>>>>>> 16dab9f0
    else:
        preds.columns = [y_col]
    return preds


<<<<<<< HEAD
def standard_preprocess(X, prtc_attr=None, y_true=None, y_pred=None,
                        y_prob=None, priv_grp=1):
=======
def standard_preprocess(
    X, prtc_attr=None, y_true=None, y_pred=None, y_prob=None, priv_grp=1
):
>>>>>>> 16dab9f0
    """ Formats data for use by fairness analytical functions.
    Args:
        X (array-like): Sample features
        prtc_attr (named array-like): values for the protected attribute
            (note: protected attribute may also be present in X)
        y_true (1D array-like): Sample targets
        y_pred (1D array-like): Sample target predictions
        y_prob (1D array-like, optional): Sample target probabilities. Defaults
            to None.
        priv_grp (int, optional): label of the privileged group. Defaults
            to 1.
    Returns:
        Tuple containing formatted versions of all passed args.
    """
    valid.validate_analytical_input(X, y_true, y_pred, y_prob, prtc_attr, priv_grp)

    # Format inputs to required datatypes
    X = prep_data(X)
    # Format protected attributes
    if prtc_attr is not None:
        prtc_attr = prep_prtc_attr(prtc_attr)
    #
    _y = None
    if y_true is not None:
        y_true = prep_targets(y_true, prtc_attr)
        if not any(y_true.columns) or y_true.columns[0] == 0:
<<<<<<< HEAD
            _y = y_cols()['col_names']['yt']
=======
            _y = y_cols()["col_names"]["yt"]
>>>>>>> 16dab9f0
            y_true.columns = [_y]
        else:
            _y = y_true.columns[0]
    if y_pred is not None:
        y_pred = prep_preds(y_pred, _y, prtc_attr, name="predictions")
    if y_prob is not None:
        y_prob = prep_preds(y_prob, _y, prtc_attr, name="probabilities")
    #
    return (X, prtc_attr, y_true, y_pred, y_prob)


def stratified_preprocess(
    X, y_true=None, y_pred=None, y_prob=None, features: list = None
):
    """
    Runs validation and formats data for use in stratified tables

    Args:
        df (pandas dataframe or compatible object): sample data to be assessed
        y_true (1D array-like): Sample targets
        y_pred (1D array-like): Sample target predictions
        y_prob (1D array-like, optional): Sample target probabilities. Defaults
            to None.
        features (list): columns in df to be assessed if not all columns.
            Defaults to None.

    Requirements:
        - Each feature must be discrete to run stratified analysis, and must be
        binary to run the assessment. If any data are not discrete and there
        are more than 11 values, the tool will reformat those data into
        quantiles
    """
    #
<<<<<<< HEAD
    X, _, y_true, y_pred, y_prob = \
        standard_preprocess(X, prtc_attr=None, y_true=y_true, y_pred=y_pred,
                            y_prob=y_prob)
    # Attach y variables and subset to expected columns
    _y, _yh, _yp = y_cols()['col_names'].values()
=======
    X, _, y_true, y_pred, y_prob = standard_preprocess(
        X, prtc_attr=None, y_true=y_true, y_pred=y_pred, y_prob=y_prob
    )
    # Attach y variables and subset to expected columns
    _y, _yh, _yp = y_cols()["col_names"].values()
>>>>>>> 16dab9f0
    df = X.copy()
    pred_cols = []
    if y_true is not None:
        df[_y] = y_true.values
        pred_cols.append(_y)
    if y_pred is not None:
        df[_yh] = y_pred.values
        pred_cols.append(_yh)
    if y_prob is not None:
        df[_yp] = y_prob.values
        pred_cols.append(_yp)
    if features is None:
        features = X.columns.tolist()
    stratified_features = [f for f in features if f not in pred_cols]
    df = df.loc[:, stratified_features + pred_cols]
    #
    if len(df.columns) == 0:
        raise ValidationError("Error during preprocessing")
    return df


def y_cols(df=None):
<<<<<<< HEAD
    ''' Returns a dict of hidden column names for each
=======
    """ Returns a dict of hidden column names for each
>>>>>>> 16dab9f0
        of the y values used in stratified table functions, the keys for
        which are as follows: "yt"="y true"; "yh"="y predicted";
        "yp"="y probabilities". This allows for consistent references that are
        not likely to be found among the actual columns of the data (e.g., so
        that columns can be added without error).

        Optionally drops name values that are missing from the df argument.

        Args:
            df (pandas DataFrame, optional): dataframe to check for the presence
                of known names; names that are not found will be dropped from
                the results. Defaults to None.
<<<<<<< HEAD
    '''
    y_names = {'col_names': {'yt': '__y_true',
                            'yh': '__y_pred',
                            'yp': '__y_prob'},
              'disp_names': {'yt': 'Target',
                             'yh': 'Pred.',
                             'yp': 'Prob.'}
            }
=======
    """
    y_names = {
        "col_names": {"yt": "__y_true", "yh": "__y_pred", "yp": "__y_prob"},
        "disp_names": {"yt": "Target", "yh": "Pred.", "yp": "Prob."},
    }
>>>>>>> 16dab9f0
    #
    if df is not None:
        for k in y_names["col_names"].keys():
            if y_names["col_names"][k] not in df.columns:
                y_names["col_names"][k] = None
    return y_names
<|MERGE_RESOLUTION|>--- conflicted
+++ resolved
@@ -1,10 +1,6 @@
 """
 
-<<<<<<< HEAD
 '''
-=======
-"""
->>>>>>> 16dab9f0
 import numpy as np
 import pandas as pd
 from . import __validation as valid
@@ -29,7 +25,6 @@
     return lbls
 
 
-<<<<<<< HEAD
 def analytical_labels(pred_type: str = "binary"):
     """ Returns a dictionary of category labels used by analytical functions
     Args:
@@ -47,8 +42,6 @@
     return lbls
 
 
-=======
->>>>>>> 16dab9f0
 def prep_arraylike(arr, name=None):
     valid.validate_array(arr, expected_len=None)
     series = pd.Series(arr, name=name)
@@ -114,25 +107,15 @@
     else:
         preds.reset_index(drop=True, inplace=True)
     if y_col is None:
-<<<<<<< HEAD
         raise ValidationError(
             f"Cannot evaluate {name} without ground truth")
-=======
-        raise ValidationError(f"Cannot evaluate {name} without ground truth")
->>>>>>> 16dab9f0
     else:
         preds.columns = [y_col]
     return preds
 
 
-<<<<<<< HEAD
 def standard_preprocess(X, prtc_attr=None, y_true=None, y_pred=None,
                         y_prob=None, priv_grp=1):
-=======
-def standard_preprocess(
-    X, prtc_attr=None, y_true=None, y_pred=None, y_prob=None, priv_grp=1
-):
->>>>>>> 16dab9f0
     """ Formats data for use by fairness analytical functions.
     Args:
         X (array-like): Sample features
@@ -159,11 +142,7 @@
     if y_true is not None:
         y_true = prep_targets(y_true, prtc_attr)
         if not any(y_true.columns) or y_true.columns[0] == 0:
-<<<<<<< HEAD
             _y = y_cols()['col_names']['yt']
-=======
-            _y = y_cols()["col_names"]["yt"]
->>>>>>> 16dab9f0
             y_true.columns = [_y]
         else:
             _y = y_true.columns[0]
@@ -197,19 +176,11 @@
         quantiles
     """
     #
-<<<<<<< HEAD
     X, _, y_true, y_pred, y_prob = \
         standard_preprocess(X, prtc_attr=None, y_true=y_true, y_pred=y_pred,
                             y_prob=y_prob)
     # Attach y variables and subset to expected columns
     _y, _yh, _yp = y_cols()['col_names'].values()
-=======
-    X, _, y_true, y_pred, y_prob = standard_preprocess(
-        X, prtc_attr=None, y_true=y_true, y_pred=y_pred, y_prob=y_prob
-    )
-    # Attach y variables and subset to expected columns
-    _y, _yh, _yp = y_cols()["col_names"].values()
->>>>>>> 16dab9f0
     df = X.copy()
     pred_cols = []
     if y_true is not None:
@@ -232,11 +203,7 @@
 
 
 def y_cols(df=None):
-<<<<<<< HEAD
     ''' Returns a dict of hidden column names for each
-=======
-    """ Returns a dict of hidden column names for each
->>>>>>> 16dab9f0
         of the y values used in stratified table functions, the keys for
         which are as follows: "yt"="y true"; "yh"="y predicted";
         "yp"="y probabilities". This allows for consistent references that are
@@ -249,7 +216,6 @@
             df (pandas DataFrame, optional): dataframe to check for the presence
                 of known names; names that are not found will be dropped from
                 the results. Defaults to None.
-<<<<<<< HEAD
     '''
     y_names = {'col_names': {'yt': '__y_true',
                             'yh': '__y_pred',
@@ -258,13 +224,6 @@
                              'yh': 'Pred.',
                              'yp': 'Prob.'}
             }
-=======
-    """
-    y_names = {
-        "col_names": {"yt": "__y_true", "yh": "__y_pred", "yp": "__y_prob"},
-        "disp_names": {"yt": "Target", "yh": "Pred.", "yp": "Prob."},
-    }
->>>>>>> 16dab9f0
     #
     if df is not None:
         for k in y_names["col_names"].keys():
