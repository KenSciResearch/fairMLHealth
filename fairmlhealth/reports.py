# -*- coding: utf-8 -*-
"""
Tools producing reports of fairness, bias, or model performance measures
Contributors:
    camagallen <ca.magallen@gmail.com>
"""


import aif360.sklearn.metrics as aif
from functools import reduce
from IPython.display import HTML
import logging
import numpy as np
import pandas as pd

from sklearn.metrics import (mean_absolute_error, mean_squared_error, r2_score,
                             precision_score, roc_auc_score,
                             balanced_accuracy_score, classification_report)
from scipy import stats
from warnings import catch_warnings, simplefilter, warn, filterwarnings

# Tutorial Libraries
from . import __performance_metrics as pmtrc, __fairness_metrics as fcmtrc
from .__fairness_metrics import eq_odds_diff, eq_odds_ratio
from .__preprocessing import (standard_preprocess, stratified_preprocess,
                              report_labels, y_cols)
from . import tutorial_helpers as helpers
<<<<<<< HEAD
from .__validation import format_errwarn, validate_targets, validate_preds, ValidationError
=======
from .__validation import format_feedback, ValidationError
>>>>>>> 957737ae



# ToDo: find better solution for these warnings
filterwarnings('ignore', module='pandas')
filterwarnings('ignore', module='sklearn')


''' Deprecated Public Functions '''

def flag_suspicious(df, caption="", as_styler=False):
    warn(
            "flag_suspicious function will be deprecated in version 2.0" +
            " Use flag instead.", PendingDeprecationWarning
        )
    return flag(df, caption="", as_styler=False)


def classification_fairness(X, prtc_attr, y_true, y_pred, y_prob=None,
                            priv_grp=1, **kwargs):
    warn(
            "classification_fairness function will be deprecated in version " +
            "2.0. Use summary_report instead.",
            PendingDeprecationWarning
        )
    return __classification_summary(X, prtc_attr, y_true, y_pred, y_prob,
                                    priv_grp, **kwargs)


def regression_fairness(X, prtc_attr, y_true, y_pred, priv_grp=1, **kwargs):
    warn(
            "regression_fairness function will be deprecated in version " +
            "2.0. Use summary_report instead.", PendingDeprecationWarning
        )
    return __regression_summary(X, prtc_attr, y_true, y_pred, priv_grp, **kwargs)


''' Mini Reports '''

def classification_performance(y_true, y_pred, target_labels=None):
    """ Returns a pandas dataframe of the scikit-learn classification report,
        formatted for use in fairMLHealth tools
    Args:
        y_true (array): Target values. Must be compatible with model.predict().
        y_pred (array): Prediction values. Must be compatible with
            model.predict().
        target_labels (list of str): Optional labels for target values.
    """
    if target_labels is None:
        target_labels = [f"target = {t}" for t in set(y_true)]
    report = classification_report(y_true, y_pred, output_dict=True,
                                             target_names=target_labels)
    report = pd.DataFrame(report).transpose()
    # Move accuracy to separate row
    accuracy = report.loc['accuracy', :]
    report.drop('accuracy', inplace=True)
    report.loc['accuracy', 'accuracy'] = accuracy[0]
    return report


def regression_performance(y_true, y_pred):
    """ Returns a pandas dataframe of the regression performance metrics,
        similar to scikit's classification_performance
    Args:
        y_true (array): Target values. Must be compatible with model.predict().
        y_pred (array): Prediction values. Must be compatible with
            model.predict().
    """
    report = {}
    y = y_cols()['disp_names']['yt']
    yh = y_cols()['disp_names']['yh']
    report[f'{y} Mean'] = np.mean(y_true)
    report[f'{yh} Mean'] = np.mean(y_pred)
    report['scMAE'] = pmtrc.scMAE(y_true, y_pred)
    report['MSE'] = mean_squared_error(y_true, y_pred)
    report['MAE'] = mean_absolute_error(y_true, y_pred)
    report['Rsqrd'] = r2_score(y_true, y_pred)
    report = pd.DataFrame().from_dict(report, orient='index'
                          ).rename(columns={0: 'Score'})
    return report



''' Main Reports '''


def flag(df, caption="", as_styler=False):
    """ Generates embedded html pandas styler table containing a highlighted
        version of a model comparison dataframe
    Args:
        df (pandas dataframe): Model comparison dataframe (see)
        caption (str, optional): Optional caption for table. Defaults to "".
        as_styler (bool, optional): If True, returns a pandas Styler of the
            highlighted table (to which other styles/highlights can be added).
            Otherwise, returns the table as an embedded HTML object. Defaults
            to False .
    Returns:
        Embedded html or pandas.io.formats.style.Styler
    """
    if caption is None:
        caption = "Fairness Measures"
    #
    idx = pd.IndexSlice
    measures = df.index.get_level_values(1)
    ratios = df.loc[idx['Group Fairness',
                    [c.lower().endswith("ratio") for c in measures]], :].index
    difference = df.loc[idx['Group Fairness',
                        [c.lower().endswith("difference")
                         for c in measures]], :].index
    cs_high = df.loc[idx['Individual Fairness',
                     [c.lower().replace(" ", "_") == "consistency_score"
                      for c in measures]], :].index
    cs_low = df.loc[idx['Individual Fairness',
                        [c.lower().replace(" ", "_")
                            == "generalized_entropy_error"
                         for c in measures]], :].index
    #
    def color_diff(row):
        clr = ['color:magenta'
               if (row.name in difference and not -0.1 < i < 0.1)
               else '' for i in row]
        return clr

    def color_if(row):
        clr = ['color:magenta'
               if (row.name in cs_high and i < 0.8) or
                  (row.name in cs_low and i > 0.2)
               else '' for i in row]
        return clr

    def color_ratios(row):
        clr = ['color:magenta'
               if (row.name in ratios and not 0.8 < i < 1.2)
               else '' for i in row]
        return clr

    styled = df.style.set_caption(caption
                                  ).apply(color_diff, axis=1
                                  ).apply(color_ratios, axis=1
                                  ).apply(color_if, axis=1)
    # Correct management of metric difference has yet to be determined for
    #   regression functions. Add style to o.o.r. difference for binary
    #   classification only
    if "MSE Ratio" not in measures:
        styled.apply(color_diff, axis=1)
    # return pandas styler if requested
    if as_styler:
        return styled
    else:
        return HTML(styled.render())


def bias_report(X, y_true, y_pred, features:list=None,
                pred_type="classification", priv_grp=1):
    """
    """
    validtypes = ["classification", "regression"]
    if pred_type not in validtypes:
        raise ValueError(f"Summary report type must be one of {validtypes}")
    if pred_type == "classification":
        return __classification_bias_report(X, y_true, y_pred, features, priv_grp)
    elif pred_type == "regression":
        msg = "Regression reporting will be available in version 2.0"
        raise ValueError(msg)
        #return __regression_bias_report(X, y_true, y_pred, features, priv_grp)


def data_report(X, Y, features:list=None, targets:list=None, add_overview=True):
    """
    Generates a table of stratified data metrics

    Args:
        X (pandas dataframe or compatible object): sample data to be assessed
        Y (pandas dataframe or compatible object): sample targets to be
            assessed. Note that any observations with missing targets will be
            ignored.
        features (list): columns in X to be assessed if not all columns.
            Defaults to None (i.e. all columns).
        targets (list): columns in Y to be assessed if not all columns.
            Defaults to None (i.e. all columns).

    Requirements:
        Each feature must be discrete to run stratified analysis. If any data
        are not discrete and there are more than 11 values, the reporter will
        reformat those data into quantiles
    """
    #
<<<<<<< HEAD
    def entrp(x):
=======
    def entr(x):
>>>>>>> 957737ae
        ''' Calculates the entropy of a series '''
        return stats.entropy(np.unique(x, return_counts=True)[1], base=2)

    def __data_dict(x, col):
        ''' Generates a dictionary of statistics '''
        res = {'Obs.': x.shape[0]}
<<<<<<< HEAD
=======
        name = __clean_names(col)
>>>>>>> 957737ae
        if not x[col].isna().all():
            res[col + " Mean"] = x[col].mean()
            res[col + " Median"] = x[col].median()
            res[col + " Std. Dev."] = x[col].std()
        else:
            # Force addition of second column to ensure proper formatting
            # as pandas series
            for c in [col + " Mean", col + " Median", col + " Std. Dev."]:
                res[c] = np.nan
        return res
    #
    X_df = stratified_preprocess(X=X, features=features)
    Y_df = stratified_preprocess(X=Y, features=targets)
    if X_df.shape[0] != Y_df.shape[0]:
        raise ValidationError("Number of observations mismatch between X and Y")
    #
    if features is None:
        features = X_df.columns.tolist()
    strat_feats = [f for f in features if f in X_df.columns]
    #
    if targets is None:
        targets = Y_df.columns.tolist()
    strat_targs = [t for t in targets if t in Y_df.columns]
    #
<<<<<<< HEAD
    res = []
    # "Obs."" included in index for ease of calculation
    ix_cols = ['Feature Name', 'Feature Value', 'Obs.']
    for t in strat_targs:
        X_df[t] = Y_df[t]
        feat_subset = [f for f in strat_feats if f != t]
        if not any(feat_subset):
            continue
        res_t = __apply_featureGroups(feat_subset, X_df, __data_dict, t)
        # convert id columns to strings to work around bug in pd.concat
        for m in ix_cols:
            res_t[m] = res_t[m].astype(str)
        res.append(res_t.set_index(ix_cols))
    results = pd.concat(res, axis=1).reset_index()
    #
    results['Obs.'] = results['Obs.'].astype(float).astype(int)
    results['Value Prevalence'] = results['Obs.']/X_df.shape[0]
    n_missing = X_df[strat_feats].replace('nan', np.nan
                                ).isna().sum().reset_index()
    n_missing.columns = ['Feature Name', 'Missing Values']
    entropy = X_df[strat_feats].apply(axis=0, func=entrp).reset_index()
    entropy.columns = ['Feature Name', 'Entropy']
    results = results.merge(n_missing, how='left', on='Feature Name'
                    ).merge(entropy, how='left', on='Feature Name')
    #
    if add_overview:
        res = []
        for i, t in enumerate(strat_targs):
            res_t = pd.DataFrame(__data_dict(X_df, t), index=[0])
            res.append(res_t.set_index('Obs.'))
        overview = pd.concat(res, axis=1).reset_index()
        N_feat = len(strat_feats)
        N_missing = n_missing['Missing Values'].sum()
        N_obs = X_df.shape[0]
        overview['Feature Name'] = "ALL FEATURES"
        overview['Feature Value'] = "ALL VALUES"
        overview['Missing Values'] = N_missing,
        overview['Value Prevalence'] = (N_obs*N_feat-N_missing)/(N_obs*N_feat)
        rprt = pd.concat([overview, results], axis=0, ignore_index=True)
    else:
        rprt = results
=======
    results = __apply_toFeatures(stratified_features, df, __data_dict, yt)
    #
    results['Value Prevalence'] = results['Obs.']/df.shape[0]
    n_missing = df.replace('nan', np.nan).notnull().count().reset_index()
    n_missing.columns = ['Feature Name', 'Feature Missing Values']
    entropy = df.apply(axis=0, func=entr).reset_index()
    entropy.columns = ['Feature Name', 'Feature Entropy']
    results= results.merge(n_missing, how='left', on='Feature Name'
                   ).merge(entropy, how='left', on='Feature Name')
    #
    N_feat = len(stratified_features)
    N_missing = n_missing['Feature Missing Values'].sum()
    N_obs = df.shape[0]
    overview = {'Feature Name': "ALL FEATURES",
                'Feature Value': "ALL VALUES",
                'Missing Values': N_missing,
                'Value Prevalence': (N_obs*N_feat - N_missing)/(N_obs*N_feat)
                }
    ov_dict = __data_dict(df, yt)
    for k, v in ov_dict.items():
        overview[k] = v
    overview_df = pd.DataFrame(overview, index=[0])
    # Combine and format
    rprt = pd.concat([overview_df, results], axis=0, ignore_index=True)
>>>>>>> 957737ae
    rprt = sort_report(rprt)
    return rprt



def performance_report(X, y_true, y_pred, y_prob=None, features:list=None,
                      pred_type="classification", add_overview=True):
    """
    """
    validtypes = ["classification", "regression"]
    if pred_type not in validtypes:
        raise ValueError(f"Summary report type must be one of {validtypes}")
    if pred_type == "classification":
        return __classification_performance_report(X, y_true, y_pred, y_prob,
                                                   features, add_overview)
    elif pred_type == "regression":
        msg = "Regression reporting will be available in version 2.0"
        raise ValueError(msg)
        #return __regression_performance_report(X, y_true, y_pred, features, add_overview)


def sort_report(report):
    """ Sorts columns in standardized order

    Args:
        report (pd.DataFrame): any of the stratified reports produced by this
        module

    Returns:
        pd.DataFrame: sorted report
    """
    yname = y_cols()['disp_names']['yt']
    yhname = y_cols()['disp_names']['yh']
    head_names = ['Feature Name', 'Feature Value', 'Obs.',
                 f'{yname} Mean', f'{yhname} Mean']
    head_cols = [c for c in head_names if c in report.columns]
    tail_cols = sorted([c for c in report.columns if c not in head_cols])
    return report[head_cols + tail_cols]


def sort_report(report):
    """ Sorts columns in standardized order

    Args:
        report (pd.DataFrame): any of the stratified reports produced by this
        module

    Returns:
        pd.DataFrame: sorted report
    """
    yname = y_cols()['disp_names']['yt']
    yhname = y_cols()['disp_names']['yh']
    head_names = ['Feature Name', 'Feature Value', 'Obs.',
                 f'{yname} Mean', f'{yhname} Mean']
    head_cols = [c for c in head_names if c in report.columns]
    tail_cols = sorted([c for c in report.columns if c not in head_cols])
    return report[head_cols + tail_cols]


def summary_report(X, prtc_attr, y_true, y_pred, y_prob=None,
                   pred_type="classification", priv_grp=1, **kwargs):
    """
    """
    validtypes = ["classification", "regression"]
    if pred_type not in validtypes:
        raise ValueError(f"Summary report type must be one of {validtypes}")
    if pred_type == "classification":
        return __classification_summary(X, prtc_attr, y_true, y_pred, y_prob,
                                        priv_grp, **kwargs)
    elif pred_type == "regression":
        msg = "Regression reporting will be available in version 2.0"
        raise ValueError(msg)
        #return __regression_summary(X, prtc_attr, y_true, y_pred, priv_grp, **kwargs)


''' Private Functions '''

<<<<<<< HEAD
@format_errwarn
def __apply_featureGroups(features, df, func, *args):
=======
@format_feedback
def __apply_toFeatures(stratified_features, df, func, *args):
>>>>>>> 957737ae
    """ Iteratively applies a function across groups of each stratified feature,
    collecting errors and warnings to be displayed succinctly after processing

    Args:
<<<<<<< HEAD
        features (list): columns of df to be iteratively analyzed
=======
        stratified_features (list): columns of df to be iteratively analyzed
>>>>>>> 957737ae
        df (pd.DataFrame): data to be analyzed
        func (function): a function accepting *args and returning a dictionary

    Returns:
        pd.DataFrame: set of results for each feature-value
    """
    #
    errs = {}
    warns = {}
    res = []
<<<<<<< HEAD
    for f in features:
        # Data are expected in string format
=======
    for f in stratified_features:
        #
        if df[f].nunique() == 1:
            warns[f] = "Cannot assess bias for a single value."
            continue
        # Data are expected in string format
        assert df[f].astype(str).eq(df[f]).all()
>>>>>>> 957737ae
        with catch_warnings(record=True) as w:
            simplefilter("always")
            try:
                grp = df.groupby(f)
                grp_res = grp.apply(lambda x: pd.Series(func(x, *args)))
            except BaseException as e:
                errs[f] = e
                continue
            if len(w) > 0:
                warns[f] = w
        grp_res = grp_res.reset_index().rename(columns={f: 'Feature Value'})
        grp_res.insert(0, 'Feature Name', f)
        res.append(grp_res)
    if len(res) == 0:
        results = pd.DataFrame(columns=['Feature Name', 'Feature Value'])
    else:
        results = pd.concat(res, ignore_index=True)
<<<<<<< HEAD
    return results, errs, warns


@format_errwarn
def __apply_biasGroups(features, df, func, yt, yh):
=======
    results = pd.concat(res, ignore_index=True)
    return results, errs, warns


@format_feedback
def __apply_toValues(stratified_features, df, func, yt, yh):
>>>>>>> 957737ae
    """ Iteratively applies a function across groups of each stratified feature,
    collecting errors and warnings to be displayed succinctly after processing.

    Args:
<<<<<<< HEAD
        features (list): columns of df to be iteratively analyzed
        df (pd.DataFrame): data to be analyzed
        func (function): a function accepting two array arguments for comparison
            (selected from df as yt and yh), as well as a pa_name (str) and
            priv_grp (int) which will be set by __apply_biasGroups. This function
=======
        stratified_features (list): columns of df to be iteratively analyzed
        df (pd.DataFrame): data to be analyzed
        func (function): a function accepting two array arguments for comparison
            (selected from df as yt and yh), as well as a pa_name (str) and
            priv_grp (int) which will be set by __apply_toValues. This function
>>>>>>> 957737ae
            must return a dictionary.
        yt (string): name of column found in df containing target values
        yh (string): name of column found in df containing predicted values

    Returns:
        pd.DataFrame: set of results for each feature-value
    """
    #
    errs = {}
    warns = {}
    pa_name = 'prtc_attr'
    res = []
<<<<<<< HEAD
    for f in features:
        df[f] = df[f].astype(str)
        vals = sorted(df[f].unique().tolist())
=======
    for f in stratified_features:
        vals = sorted(df[f].unique().tolist())
        if len(vals) == 1:
            warns[f] = "Cannot assess bias for a single value."
            continue
>>>>>>> 957737ae
        # AIF360 can't handle float types
        for v in vals:
            df[pa_name] = 0
            df.loc[df[f].eq(v), pa_name] = 1
            if v != "nan":
                df.loc[df[f].eq("nan"), pa_name] = np.nan
            # Nothing to measure if only one value is present (other than nan)
            if df[pa_name].nunique() == 1:
                continue
            # Data are expected in string format
<<<<<<< HEAD
            with catch_warnings(record=True) as w:
                simplefilter("always")
                subset = df.loc[df[pa_name].notnull(),
                                    [pa_name, yt, yh]].set_index(pa_name)
                try:
                    #
=======
            assert df[f].astype(str).eq(df[f]).all()
            with catch_warnings(record=True) as w:
                simplefilter("always")
                try:
                    subset = df.loc[df[pa_name].notnull(),
                                    [pa_name, yt, yh]].set_index(pa_name)
>>>>>>> 957737ae
                    grp_res = func(subset[yt], subset[yh], pa_name, priv_grp=1)
                except BaseException as e:
                    errs[f] = e
                    continue
                if len(w) > 0:
                    warns[f] = w
            grp_res = pd.DataFrame(grp_res, index=[0])
            grp_res.insert(0, 'Feature Name', f)
            res.append(grp_res)
    if len(res) == 0:
        results = pd.DataFrame(columns=['Feature Name', 'Feature Value'])
    else:
        results = pd.concat(res, ignore_index=True)
    return results, errs, warns


def __class_prevalence(y_true, priv_grp):
    """Returns a dictionary of data metrics applicable to evaluation of
    fairness
    Args:
        y_true (pandas DataFrame): Sample targets
        priv_grp (int): Specifies which label indicates the privileged
                group. Defaults to 1.
    """
    dt_vals = {}
    prev = round(100*y_true[y_true.eq(priv_grp)].sum()/y_true.shape[0])
    if not isinstance(prev, float):
        prev = prev[0]
    dt_vals['Prevalence of Privileged Class (%)'] = prev
    return dt_vals


def __classification_performance_report(X, y_true, y_pred, y_prob=None,
                                        features:list=None, add_overview=True):
    """
    Generates a table of stratified performance metrics for each specified
    feature

    Args:
        df (pandas dataframe or compatible object): data to be assessed
        y_true (1D array-like): Sample target true values; must be binary values
        y_pred (1D array-like): Sample target predictions; must be binary values
        y_prob (1D array-like, optional): Sample target probabilities. Defaults
            to None.
        features (list): columns in df to be assessed if not all columns.
            Defaults to None.
    """
    #
    def __perf_rep(x, y, yh, yp):
        _y = y_cols()['disp_names']['yt']
        _yh = y_cols()['disp_names']['yh']
        res = {'Obs.': x.shape[0],
            f'{_y} Mean': x[y].mean(),
            f'{_yh} Mean': x[yh].mean(),
            'TPR': pmtrc.true_positive_rate(x[y], x[yh]),
            'FPR': pmtrc.false_positive_rate(x[y], x[yh]),
            'Accuracy': pmtrc.accuracy(x[y], x[yh]),
            'Precision': pmtrc.precision(x[y], x[yh])  # PPV
            }
        if yp is not None:
            res['ROC AUC'] = pmtrc.roc_auc_score(x[y], x[yp])
            res['PR AUC'] = pmtrc.pr_auc_score(x[y], x[yp])
        return res
    #
    if y_true is None or y_pred is None:
        msg = "Cannot assess performance without both y_true and y_pred"
        raise ValueError(msg)
    #
    df = stratified_preprocess(X, y_true, y_pred, y_prob, features=features)
    yt, yh, yp = y_cols(df)['col_names'].values()
    pred_cols = [n for n in [yt, yh, yp] if n is not None]
    strat_feats = [f for f in df.columns.tolist() if f not in pred_cols]
    if any(y is None for y in [yt, yh]):
        raise ValidationError("Cannot generate report with undefined targets")
    #
<<<<<<< HEAD
    results = __apply_featureGroups(strat_feats, df, __perf_rep, yt, yh, yp)
    if add_overview:
        overview = {'Feature Name': "ALL FEATURES",
                    'Feature Value': "ALL VALUES"}
        ov_dict = __perf_rep(df, yt, yh, yp)
        for k, v in ov_dict.items():
            overview[k] = v
        overview_df = pd.DataFrame(overview, index=[0])
        rprt = pd.concat([overview_df, results], axis=0, ignore_index=True)
    else:
        rprt = results
=======
    results = __apply_toFeatures(stratified_features, df,
                                  __perf_rep, yt, yh, yp)
    #
    overview = {'Feature Name': "ALL FEATURES",
                'Feature Value': "ALL VALUES"}
    ov_dict = __perf_rep(df, yt, yh, yp)
    for k, v in ov_dict.items():
        overview[k] = v
    overview_df = pd.DataFrame(overview, index=[0])
    # Combine and format
    rprt = pd.concat([overview_df, results], axis=0, ignore_index=True)
>>>>>>> 957737ae
    rprt = sort_report(rprt)
    return rprt


def __regression_performance_report(X, y_true, y_pred, features:list=None,
                                    add_overview=True):
    """
    Generates a table of stratified performance metrics for each specified
    feature

    Args:
        df (pandas dataframe or compatible object): data to be assessed
        y_true (1D array-like): Sample target true values
        y_pred (1D array-like): Sample target predictions
        features (list): columns in df to be assessed if not all columns.
            Defaults to None.

    Requirements:
        Each feature must be discrete to run stratified analysis. If any data
        are not discrete and there are more than 11 values, the reporter will
        reformat those data into quantiles
    """
    #
    def __perf_rep(x, y, yh):
        _y = y_cols()['disp_names']['yt']
        _yh = y_cols()['disp_names']['yh']
        res = {'Obs.': x.shape[0],
                f'{_y} Mean': x[y].mean(),
                f'{_yh} Mean': x[yh].mean(),
                f'{_yh} Median': x[yh].median(),
                f'{_yh} Std. Dev.': x[yh].std(),
                'Error Mean': (x[yh] - x[y]).mean(),
                'Error Std. Dev.': (x[yh] - x[y]).std(),
                'scMAE': pmtrc.scMAE(x[y], x[yh]),
                'MAE': mean_absolute_error(x[y], x[yh]),
                'MSE': mean_squared_error(x[y], x[yh])
                }
        return res
    #
    if y_true is None or y_pred is None:
        msg = "Cannot assess performance without both y_true and y_pred"
        raise ValueError(msg)
    #
    df = stratified_preprocess(X, y_true, y_pred, features=features)
    yt, yh, yp = y_cols(df)['col_names'].values()
    pred_cols = [n for n in [yt, yh, yp] if n is not None]
    strat_feats = [f for f in df.columns.tolist() if f not in pred_cols]
    if any(y is None for y in [yt, yh]):
        raise ValidationError("Cannot generate report with undefined targets")
    #
<<<<<<< HEAD
    results = __apply_featureGroups(strat_feats, df, __perf_rep, yt, yh)
    if add_overview:
        overview = {'Feature Name': "ALL FEATURES",
                    'Feature Value': "ALL VALUES"}
        ov_dict = __perf_rep(df, yt, yh)
        for k, v in ov_dict.items():
            overview[k] = v
        overview_df = pd.DataFrame(overview, index=[0])
        rprt = pd.concat([overview_df, results], axis=0, ignore_index=True)
    else:
        rprt = results
=======
    results = __apply_toFeatures(stratified_features, df, __perf_rep, yt, yh)
    #
    overview = {'Feature Name': "ALL FEATURES",
                'Feature Value': "ALL VALUES"}
    ov_dict = __perf_rep(df, yt, yh)
    for k, v in ov_dict.items():
        overview[k] = v
    overview_df = pd.DataFrame(overview, index=[0])
    #
    rprt = pd.concat([overview_df, results], axis=0, ignore_index=True)
>>>>>>> 957737ae
    rprt = sort_report(rprt)
    return rprt


def __classification_bias_report(X, y_true, y_pred, features:list=None,
                                 priv_grp=1):
    """
    Generates a table of stratified fairness metrics metrics for each specified
    feature

    Args:
        df (pandas dataframe or compatible object): data to be assessed
        y_true (1D array-like): Sample target true values; must be binary values
        y_pred (1D array-like): Sample target predictions; must be binary values
        features (list): columns in df to be assessed if not all columns.
            Defaults to None.

    Requirements:
        Each feature must be discrete to run stratified analysis. If any data
        are not discrete and there are more than 11 values, the reporter will
        reformat those data into quantiles
    """
    #
    def __bias_rep(y_true, y_pred, pa_name, priv_grp=1):
        gf_vals = {}
        gf_vals['PPV Ratio'] = \
            fcmtrc.ppv_ratio(y_true, y_pred, pa_name, priv_grp)
        gf_vals['TPR Ratio'] =  \
            fcmtrc.tpr_ratio(y_true, y_pred, pa_name, priv_grp)
        gf_vals['FPR Ratio'] =  \
            fcmtrc.fpr_ratio(y_true, y_pred, pa_name, priv_grp)
        #
        gf_vals['PPV Diff'] = fcmtrc.ppv_diff(y_true, y_pred, pa_name, priv_grp)
        gf_vals['TPR Diff'] = fcmtrc.tpr_diff(y_true, y_pred, pa_name, priv_grp)
        gf_vals['FPR Diff'] = fcmtrc.fpr_diff(y_true, y_pred, pa_name, priv_grp)
        return gf_vals
    #
    if y_true is None or y_pred is None:
        msg = "Cannot assess fairness without both y_true and y_pred"
        raise ValueError(msg)
    #
    df = stratified_preprocess(X, y_true, y_pred, features=features)
    yt, yh, yp = y_cols(df)['col_names'].values()
    pred_cols = [n for n in [yt, yh, yp] if n is not None]
    strat_feats = [f for f in df.columns.tolist() if f not in pred_cols]
    if any(y is None for y in [yt, yh]):
        raise ValidationError("Cannot generate report with undefined targets")
    #
<<<<<<< HEAD
    results = __apply_biasGroups(strat_feats, df, __bias_rep, yt, yh)
=======
    results = __apply_toValues(stratified_features, df, __bias_rep, yt, yh)
>>>>>>> 957737ae
    rprt = sort_report(results)
    return rprt


def __regression_bias_report(X, y_true, y_pred, features:list=None, priv_grp=1):
    """
    Generates a table of stratified fairness metrics metrics for each specified
    feature

    Args:
        df (pandas dataframe or compatible object): data to be assessed
        y_true (1D array-like): Sample target true values
        y_pred (1D array-like): Sample target predictions
        features (list): columns in df to be assessed if not all columns.
            Defaults to None.

    """
    if y_true is None or y_pred is None:
        msg = "Cannot assess fairness without both y_true and y_pred"
        raise ValueError(msg)
    #
    df = stratified_preprocess(X, y_true, y_pred, features=features)
    yt, yh, yp = y_cols(df)['col_names'].values()
    pred_cols = [n for n in [yt, yh, yp] if n is not None]
    strat_feats = [f for f in df.columns.tolist() if f not in pred_cols]
    if any(y is None for y in [yt, yh]):
        raise ValidationError("Cannot generate report with undefined targets")
    #
<<<<<<< HEAD
    results = __apply_biasGroups(strat_feats, df, __regression_bias, yt, yh)
=======
    results = __apply_toValues(stratified_features, df,
                               __regression_bias, yt, yh)
>>>>>>> 957737ae
    rprt = sort_report(results)
    return rprt


def __similarity_measures(X, pa_name, y_true, y_pred):
    # Generate dict of Similarity-Based Fairness measures
    if_vals = {}
    # consistency_score raises error if null values are present in X
    if X.notnull().all().all():
        if_vals['Consistency Score'] = \
            aif.consistency_score(X, y_pred.iloc[:, 0])
    else:
        msg = "Cannot calculate consistency score. Null values present in data."
        logging.warning(msg)
    # Other aif360 metrics (not consistency) can handle null values
    if_vals['Between-Group Gen. Entropy Error'] = \
        aif.between_group_generalized_entropy_error(y_true, y_pred,
                                                        prot_attr=pa_name)
    return if_vals


def __classification_summary(X, prtc_attr, y_true, y_pred, y_prob=None,
                             priv_grp=1, **kwargs):
    """ Returns a pandas dataframe containing fairness measures for the model
        results
    Args:
        X (array-like): Sample features
        prtc_attr (array-like, named): Values for the protected attribute
            (note: protected attribute may also be present in X)
        y_true (array-like, 1-D): Sample targets
        y_pred (array-like, 1-D): Sample target predictions
        y_prob (array-like, 1-D): Sample target probabilities
        priv_grp (int): Specifies which label indicates the privileged
            group. Defaults to 1.
    """
    #
    def __summary(X, pa_name, y_true, y_pred, y_prob=None,
                                        priv_grp=1):
        """ Returns a dictionary containing group fairness measures specific
            to binary classification problems
        Args:
            X (pandas DataFrame): Sample features
            pa_name (str):
            y_true (pandas DataFrame): Sample targets
            y_pred (pandas DataFrame): Sample target predictions
            y_prob (pandas DataFrame, optional): Sample target probabilities.
                Defaults to None.
            priv_grp (int): Specifies which label indicates the privileged
                    group. Defaults to 1.
        """
        #
        gf_vals = {}

        gf_vals['Statistical Parity Difference'] = \
            aif.statistical_parity_difference(y_true, y_pred,
                                                prot_attr=pa_name)
        gf_vals['Disparate Impact Ratio'] = \
            aif.disparate_impact_ratio(y_true, y_pred, prot_attr=pa_name)

        gf_vals['Equalized Odds Difference'] = eq_odds_diff(y_true, y_pred,
                                                            prtc_attr=pa_name)
        gf_vals['Equalized Odds Ratio'] = eq_odds_ratio(y_true, y_pred,
                                                        prtc_attr=pa_name)

        if helpers.is_kdd_tutorial():
            gf_vals['Average Odds Difference'] = \
                aif.average_odds_difference(y_true, y_pred, prot_attr=pa_name)
            gf_vals['Equal Opportunity Difference'] = \
                aif.equal_opportunity_difference(y_true, y_pred,
                                                    prot_attr=pa_name)

        # Precision
        gf_vals['Positive Predictive Parity Difference'] = \
            aif.difference(precision_score, y_true,
                                y_pred, prot_attr=pa_name, priv_group=priv_grp)
        gf_vals['Balanced Accuracy Difference'] = \
            aif.difference(balanced_accuracy_score, y_true,
                                y_pred, prot_attr=pa_name, priv_group=priv_grp)
        gf_vals['Balanced Accuracy Ratio'] = \
            aif.ratio(balanced_accuracy_score, y_true,
                        y_pred, prot_attr=pa_name, priv_group=priv_grp)
        if y_prob is not None:
            try:
                gf_vals['AUC Difference'] = \
                    aif.difference(roc_auc_score, y_true, y_prob,
                                    prot_attr=pa_name, priv_group=priv_grp)
            except:
                pass
        return gf_vals

    def __m_p_c(y, yh, yp=None):
        # Returns a dict containing classification performance measure values for
        # non-stratified reports
        res = {'Accuracy': pmtrc.accuracy(y, yh),
            'Balanced Accuracy': pmtrc.balanced_accuracy(y, yh),
            'F1-Score': pmtrc.f1_score(y, yh),
            'Recall': pmtrc.true_positive_rate(y, yh),
            'Precision': pmtrc.precision(y, yh)
            }
        if yp is not None:
            res['ROC_AUC'] = pmtrc.roc_auc_score(y, yp)
            res['PR_AUC'] = pmtrc.pr_auc_score(y, yp)
        return res
    #
    # Validate and Format Arguments
    if not isinstance(priv_grp, int):
        raise ValueError("priv_grp must be an integer value")
    X, prtc_attr, y_true, y_pred, y_prob = \
        standard_preprocess(X, prtc_attr, y_true, y_pred, y_prob, priv_grp)
    pa_name = prtc_attr.columns.tolist()[0]

    # Temporarily prevent processing for more than 2 classes
    # ToDo: enable multiclass
    n_class = np.unique(np.append(y_true.values, y_pred.values)).shape[0]
    if n_class != 2:
        raise ValueError(
            "Reporter cannot yet process multiclass classification models")
    if n_class == 2:
        labels = report_labels()
    else:
        labels = report_labels("multiclass")
    gfl, ifl, mpl, dtl = labels.values()
    # Generate a dictionary of measure values to be converted t a dataframe
    mv_dict = {}
    mv_dict[gfl] =  __summary(X, pa_name, y_true, y_pred, y_prob, priv_grp)
    mv_dict[dtl] = __class_prevalence(y_true, priv_grp)
    if not kwargs.pop('skip_if', False):
        mv_dict[ifl] = __similarity_measures(X, pa_name, y_true, y_pred)
    if not kwargs.pop('skip_performance', False):
        mv_dict[mpl] = __m_p_c(y_true, y_pred)
    # Convert scores to a formatted dataframe and return
    df = pd.DataFrame.from_dict(mv_dict, orient="index").stack().to_frame()
    df = pd.DataFrame(df[0].values.tolist(), index=df.index)
    df.columns = ['Value']
    # Fix the order in which the metrics appear
    metric_order = {gfl: 0, ifl: 1, mpl: 2, dtl: 3}
    df.reset_index(inplace=True)
    df['sortorder'] = df['level_0'].map(metric_order)
    df = df.sort_values('sortorder').drop('sortorder', axis=1)
    df.set_index(['level_0', 'level_1'], inplace=True)
    df.rename_axis(('Metric', 'Measure'), inplace=True)
    return df


def __regression_bias(y_true, y_pred, pa_name, priv_grp=1):
    def pdmean(y_true, y_pred, *args): return y_pred.mean()
    def meanerr(y_true, y_pred, *args): return (y_pred - y_true).mean()
    #
    gf_vals = {}
    # Ratios
    gf_vals['Mean Prediction Ratio'] = \
        aif.ratio(pdmean, y_true, y_pred,
                  prot_attr=pa_name, priv_group=priv_grp)
    gf_vals['scMAE Ratio'] = \
        aif.ratio(pmtrc.scMAE, y_true, y_pred,
                  prot_attr=pa_name, priv_group=priv_grp)
    gf_vals['MAE Ratio'] = \
        aif.ratio(mean_absolute_error, y_true, y_pred,
                  prot_attr=pa_name, priv_group=priv_grp)
    gf_vals['Mean Error Ratio'] = \
        aif.ratio(meanerr, y_true, y_pred,
                  prot_attr=pa_name, priv_group=priv_grp)
    # Differences
    gf_vals['Mean Prediction Difference'] = \
        aif.difference(pdmean, y_true, y_pred,
                       prot_attr=pa_name, priv_group=priv_grp)
    gf_vals['scMAE Difference'] = \
        aif.difference(pmtrc.scMAE, y_true, y_pred,
                       prot_attr=pa_name, priv_group=priv_grp)
    gf_vals['MAE Difference'] = \
        aif.difference(mean_absolute_error, y_true, y_pred,
                       prot_attr=pa_name, priv_group=priv_grp)
    gf_vals['Mean Error Difference'] = \
        aif.difference(meanerr, y_true, y_pred,
                       prot_attr=pa_name, priv_group=priv_grp)
    return gf_vals



def __regression_summary(X, prtc_attr, y_true, y_pred, priv_grp=1,
                         **kwargs):
    """ Returns a pandas dataframe containing fairness measures for the model
        results
    Args:
        X (array-like): Sample features
        prtc_attr (array-like, named): Values for the protected attribute
            (note: protected attribute may also be present in X)
        y_true (array-like, 1-D): Sample targets
        y_pred (array-like, 1-D): Sample target probabilities
        priv_grp (int): Specifies which label indicates the privileged
            group. Defaults to 1.
    """
    #
    # Validate and Format Arguments
    if not isinstance(priv_grp, int):
        raise ValueError("priv_grp must be an integer value")
    X, prtc_attr, y_true, y_pred, _ = \
        standard_preprocess(X, prtc_attr, y_true, y_pred, priv_grp=priv_grp)
    pa_name = prtc_attr.columns.tolist()[0]
    #
    bias_df = pd.concat([y_true.reset_index(), y_pred], axis=1)
    gf_vals = __regression_bias(y_true, y_pred, pa_name, priv_grp=priv_grp)
    #
    if not kwargs.pop('skip_if', False):
        if_vals = __similarity_measures(X, pa_name, y_true, y_pred)

    dt_vals = __class_prevalence(y_true, priv_grp)
    #
    mp_vals = {}
    report = regression_performance(y_true, y_pred)
    for row in report.iterrows():
        mp_vals[row[0]] = row[1]['Score']
    # Convert scores to a formatted dataframe and return
    labels = report_labels("regression")
    measures = {labels['gf_label']: gf_vals,
                labels['if_label']: if_vals,
                labels['mp_label']: mp_vals,
                labels['dt_label']: dt_vals}
    df = pd.DataFrame.from_dict(measures, orient="index").stack().to_frame()
    df = pd.DataFrame(df[0].values.tolist(), index=df.index)
    df.columns = ['Value']
    return df


def __clean_names(col):
    ''' If the column is a hidden variable, replaces the variable with a
        display name
    '''
    yvars = y_cols()
    if col in yvars['col_names'].values():
        idx = list(yvars['col_names'].values()).index(col)
        key = list(yvars['col_names'].keys())[idx]
        display_name = yvars['disp_names'][key]
    else:
        display_name = col
    return display_name
<|MERGE_RESOLUTION|>--- conflicted
+++ resolved
@@ -25,11 +25,7 @@
 from .__preprocessing import (standard_preprocess, stratified_preprocess,
                               report_labels, y_cols)
 from . import tutorial_helpers as helpers
-<<<<<<< HEAD
-from .__validation import format_errwarn, validate_targets, validate_preds, ValidationError
-=======
-from .__validation import format_feedback, ValidationError
->>>>>>> 957737ae
+from .__validation import format_errwarn, ValidationError
 
 
 
@@ -217,21 +213,13 @@
         reformat those data into quantiles
     """
     #
-<<<<<<< HEAD
     def entrp(x):
-=======
-    def entr(x):
->>>>>>> 957737ae
         ''' Calculates the entropy of a series '''
         return stats.entropy(np.unique(x, return_counts=True)[1], base=2)
 
     def __data_dict(x, col):
         ''' Generates a dictionary of statistics '''
         res = {'Obs.': x.shape[0]}
-<<<<<<< HEAD
-=======
-        name = __clean_names(col)
->>>>>>> 957737ae
         if not x[col].isna().all():
             res[col + " Mean"] = x[col].mean()
             res[col + " Median"] = x[col].median()
@@ -256,7 +244,6 @@
         targets = Y_df.columns.tolist()
     strat_targs = [t for t in targets if t in Y_df.columns]
     #
-<<<<<<< HEAD
     res = []
     # "Obs."" included in index for ease of calculation
     ix_cols = ['Feature Name', 'Feature Value', 'Obs.']
@@ -298,32 +285,6 @@
         rprt = pd.concat([overview, results], axis=0, ignore_index=True)
     else:
         rprt = results
-=======
-    results = __apply_toFeatures(stratified_features, df, __data_dict, yt)
-    #
-    results['Value Prevalence'] = results['Obs.']/df.shape[0]
-    n_missing = df.replace('nan', np.nan).notnull().count().reset_index()
-    n_missing.columns = ['Feature Name', 'Feature Missing Values']
-    entropy = df.apply(axis=0, func=entr).reset_index()
-    entropy.columns = ['Feature Name', 'Feature Entropy']
-    results= results.merge(n_missing, how='left', on='Feature Name'
-                   ).merge(entropy, how='left', on='Feature Name')
-    #
-    N_feat = len(stratified_features)
-    N_missing = n_missing['Feature Missing Values'].sum()
-    N_obs = df.shape[0]
-    overview = {'Feature Name': "ALL FEATURES",
-                'Feature Value': "ALL VALUES",
-                'Missing Values': N_missing,
-                'Value Prevalence': (N_obs*N_feat - N_missing)/(N_obs*N_feat)
-                }
-    ov_dict = __data_dict(df, yt)
-    for k, v in ov_dict.items():
-        overview[k] = v
-    overview_df = pd.DataFrame(overview, index=[0])
-    # Combine and format
-    rprt = pd.concat([overview_df, results], axis=0, ignore_index=True)
->>>>>>> 957737ae
     rprt = sort_report(rprt)
     return rprt
 
@@ -401,22 +362,13 @@
 
 ''' Private Functions '''
 
-<<<<<<< HEAD
 @format_errwarn
 def __apply_featureGroups(features, df, func, *args):
-=======
-@format_feedback
-def __apply_toFeatures(stratified_features, df, func, *args):
->>>>>>> 957737ae
     """ Iteratively applies a function across groups of each stratified feature,
     collecting errors and warnings to be displayed succinctly after processing
 
     Args:
-<<<<<<< HEAD
         features (list): columns of df to be iteratively analyzed
-=======
-        stratified_features (list): columns of df to be iteratively analyzed
->>>>>>> 957737ae
         df (pd.DataFrame): data to be analyzed
         func (function): a function accepting *args and returning a dictionary
 
@@ -427,18 +379,8 @@
     errs = {}
     warns = {}
     res = []
-<<<<<<< HEAD
     for f in features:
         # Data are expected in string format
-=======
-    for f in stratified_features:
-        #
-        if df[f].nunique() == 1:
-            warns[f] = "Cannot assess bias for a single value."
-            continue
-        # Data are expected in string format
-        assert df[f].astype(str).eq(df[f]).all()
->>>>>>> 957737ae
         with catch_warnings(record=True) as w:
             simplefilter("always")
             try:
@@ -456,37 +398,20 @@
         results = pd.DataFrame(columns=['Feature Name', 'Feature Value'])
     else:
         results = pd.concat(res, ignore_index=True)
-<<<<<<< HEAD
     return results, errs, warns
 
 
 @format_errwarn
 def __apply_biasGroups(features, df, func, yt, yh):
-=======
-    results = pd.concat(res, ignore_index=True)
-    return results, errs, warns
-
-
-@format_feedback
-def __apply_toValues(stratified_features, df, func, yt, yh):
->>>>>>> 957737ae
     """ Iteratively applies a function across groups of each stratified feature,
     collecting errors and warnings to be displayed succinctly after processing.
 
     Args:
-<<<<<<< HEAD
         features (list): columns of df to be iteratively analyzed
         df (pd.DataFrame): data to be analyzed
         func (function): a function accepting two array arguments for comparison
             (selected from df as yt and yh), as well as a pa_name (str) and
             priv_grp (int) which will be set by __apply_biasGroups. This function
-=======
-        stratified_features (list): columns of df to be iteratively analyzed
-        df (pd.DataFrame): data to be analyzed
-        func (function): a function accepting two array arguments for comparison
-            (selected from df as yt and yh), as well as a pa_name (str) and
-            priv_grp (int) which will be set by __apply_toValues. This function
->>>>>>> 957737ae
             must return a dictionary.
         yt (string): name of column found in df containing target values
         yh (string): name of column found in df containing predicted values
@@ -499,17 +424,9 @@
     warns = {}
     pa_name = 'prtc_attr'
     res = []
-<<<<<<< HEAD
     for f in features:
         df[f] = df[f].astype(str)
         vals = sorted(df[f].unique().tolist())
-=======
-    for f in stratified_features:
-        vals = sorted(df[f].unique().tolist())
-        if len(vals) == 1:
-            warns[f] = "Cannot assess bias for a single value."
-            continue
->>>>>>> 957737ae
         # AIF360 can't handle float types
         for v in vals:
             df[pa_name] = 0
@@ -520,21 +437,12 @@
             if df[pa_name].nunique() == 1:
                 continue
             # Data are expected in string format
-<<<<<<< HEAD
             with catch_warnings(record=True) as w:
                 simplefilter("always")
                 subset = df.loc[df[pa_name].notnull(),
                                     [pa_name, yt, yh]].set_index(pa_name)
                 try:
                     #
-=======
-            assert df[f].astype(str).eq(df[f]).all()
-            with catch_warnings(record=True) as w:
-                simplefilter("always")
-                try:
-                    subset = df.loc[df[pa_name].notnull(),
-                                    [pa_name, yt, yh]].set_index(pa_name)
->>>>>>> 957737ae
                     grp_res = func(subset[yt], subset[yh], pa_name, priv_grp=1)
                 except BaseException as e:
                     errs[f] = e
@@ -610,7 +518,6 @@
     if any(y is None for y in [yt, yh]):
         raise ValidationError("Cannot generate report with undefined targets")
     #
-<<<<<<< HEAD
     results = __apply_featureGroups(strat_feats, df, __perf_rep, yt, yh, yp)
     if add_overview:
         overview = {'Feature Name': "ALL FEATURES",
@@ -622,19 +529,6 @@
         rprt = pd.concat([overview_df, results], axis=0, ignore_index=True)
     else:
         rprt = results
-=======
-    results = __apply_toFeatures(stratified_features, df,
-                                  __perf_rep, yt, yh, yp)
-    #
-    overview = {'Feature Name': "ALL FEATURES",
-                'Feature Value': "ALL VALUES"}
-    ov_dict = __perf_rep(df, yt, yh, yp)
-    for k, v in ov_dict.items():
-        overview[k] = v
-    overview_df = pd.DataFrame(overview, index=[0])
-    # Combine and format
-    rprt = pd.concat([overview_df, results], axis=0, ignore_index=True)
->>>>>>> 957737ae
     rprt = sort_report(rprt)
     return rprt
 
@@ -685,7 +579,6 @@
     if any(y is None for y in [yt, yh]):
         raise ValidationError("Cannot generate report with undefined targets")
     #
-<<<<<<< HEAD
     results = __apply_featureGroups(strat_feats, df, __perf_rep, yt, yh)
     if add_overview:
         overview = {'Feature Name': "ALL FEATURES",
@@ -697,18 +590,6 @@
         rprt = pd.concat([overview_df, results], axis=0, ignore_index=True)
     else:
         rprt = results
-=======
-    results = __apply_toFeatures(stratified_features, df, __perf_rep, yt, yh)
-    #
-    overview = {'Feature Name': "ALL FEATURES",
-                'Feature Value': "ALL VALUES"}
-    ov_dict = __perf_rep(df, yt, yh)
-    for k, v in ov_dict.items():
-        overview[k] = v
-    overview_df = pd.DataFrame(overview, index=[0])
-    #
-    rprt = pd.concat([overview_df, results], axis=0, ignore_index=True)
->>>>>>> 957737ae
     rprt = sort_report(rprt)
     return rprt
 
@@ -757,11 +638,7 @@
     if any(y is None for y in [yt, yh]):
         raise ValidationError("Cannot generate report with undefined targets")
     #
-<<<<<<< HEAD
     results = __apply_biasGroups(strat_feats, df, __bias_rep, yt, yh)
-=======
-    results = __apply_toValues(stratified_features, df, __bias_rep, yt, yh)
->>>>>>> 957737ae
     rprt = sort_report(results)
     return rprt
 
@@ -790,12 +667,7 @@
     if any(y is None for y in [yt, yh]):
         raise ValidationError("Cannot generate report with undefined targets")
     #
-<<<<<<< HEAD
     results = __apply_biasGroups(strat_feats, df, __regression_bias, yt, yh)
-=======
-    results = __apply_toValues(stratified_features, df,
-                               __regression_bias, yt, yh)
->>>>>>> 957737ae
     rprt = sort_report(results)
     return rprt
 
