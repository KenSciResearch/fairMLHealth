--- conflicted
+++ resolved
@@ -121,13 +121,8 @@
 
 
 def bias_report(X, y_true, y_pred, features:list=None,
-<<<<<<< HEAD
-                pred_type="classification", flag_oor=False, **kwargs):
-    """\Generates a table of stratified bias metrics
-=======
-                pred_type="classification", flag_oor=True, priv_grp=1):
+                pred_type="classification", flag_oor=True, **kwargs):
     """ Generates a table of stratified bias metrics
->>>>>>> d81e32d6
 
     Args:
         X (array-like): Sample features
