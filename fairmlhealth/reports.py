# -*- coding: utf-8 -*-
"""
Tools producing reports of fairness, bias, or model performance measures
Contributors:
    camagallen <ca.magallen@gmail.com>
"""


import aif360.sklearn.metrics as aif
from functools import reduce
from IPython.display import HTML
import logging
import numpy as np
import pandas as pd

from sklearn.metrics import (mean_absolute_error, mean_squared_error, r2_score,
                             precision_score, roc_auc_score,
                             balanced_accuracy_score, classification_report)
from scipy import stats
from warnings import catch_warnings, simplefilter, warn, filterwarnings

# Tutorial Libraries
from . import __performance_metrics as pmtrc, __fairness_metrics as fcmtrc
from .__fairness_metrics import eq_odds_diff, eq_odds_ratio
from .__preprocessing import (standard_preprocess, stratified_preprocess,
                              report_labels, y_cols)
from . import tutorial_helpers as helpers
from .__validation import ValidationError
from .utils import format_errwarn, iterate_cohorts


# ToDo: find better solution for these warnings
filterwarnings('ignore', module='pandas')
filterwarnings('ignore', module='sklearn')


''' Deprecated Public Functions '''

def classification_fairness(X, prtc_attr, y_true, y_pred, y_prob=None,
                            priv_grp=1, **kwargs):
    warn(
            "classification_fairness function will be deprecated in version " +
            "2.0. Use summary_report instead.",
            PendingDeprecationWarning
        )
    return __classification_summary(X, prtc_attr, y_true, y_pred, y_prob,
                                    priv_grp, **kwargs)


def regression_fairness(X, prtc_attr, y_true, y_pred, priv_grp=1, **kwargs):
    warn(
            "regression_fairness function will be deprecated in version " +
            "2.0. Use summary_report instead.", PendingDeprecationWarning
        )
    return __regression_summary(X, prtc_attr, y_true, y_pred, priv_grp, **kwargs)


''' Mini Reports '''

def classification_performance(y_true, y_pred, target_labels=None):
    """ Returns a pandas dataframe of the scikit-learn classification report,
        formatted for use in fairMLHealth tools
    Args:
        y_true (array): Target values. Must be compatible with model.predict().
        y_pred (array): Prediction values. Must be compatible with
            model.predict().
        target_labels (list of str): Optional labels for target values.
    """
    if target_labels is None:
        target_labels = [f"target = {t}" for t in set(y_true)]
    report = classification_report(y_true, y_pred, output_dict=True,
                                             target_names=target_labels)
    report = pd.DataFrame(report).transpose()
    # Move accuracy to separate row
    accuracy = report.loc['accuracy', :]
    report.drop('accuracy', inplace=True)
    report.loc['accuracy', 'accuracy'] = accuracy[0]
    return report


def regression_performance(y_true, y_pred):
    """ Returns a pandas dataframe of the regression performance metrics,
        similar to scikit's classification_performance
    Args:
        y_true (array): Target values. Must be compatible with model.predict().
        y_pred (array): Prediction values. Must be compatible with
            model.predict().
    """
    report = {}
    y = y_cols()['disp_names']['yt']
    yh = y_cols()['disp_names']['yh']
    report[f'{y} Mean'] = np.mean(y_true)
    report[f'{yh} Mean'] = np.mean(y_pred)
    report['scMAE'] = pmtrc.scMAE(y_true, y_pred)
    report['MSE'] = mean_squared_error(y_true, y_pred)
    report['MAE'] = mean_absolute_error(y_true, y_pred)
    report['Rsqrd'] = r2_score(y_true, y_pred)
    report = pd.DataFrame().from_dict(report, orient='index'
                          ).rename(columns={0: 'Score'})
    return report



''' Main Reports '''


def flag(df, caption="", as_styler=True):
    """ Generates embedded html pandas styler table containing a highlighted
        version of a model comparison dataframe
    Args:
        df (pandas dataframe): Model comparison dataframe (see)
        caption (str, optional): Optional caption for table. Defaults to "".
        as_styler (bool, optional): If True, returns a pandas Styler of the
            highlighted table (to which other styles/highlights can be added).
            Otherwise, returns the table as an embedded HTML object. Defaults
            to False .
    Returns:
        Embedded html or pandas.io.formats.style.Styler
    """
    return __Flagger().apply_flag(df, caption, as_styler)


def bias_report(X, y_true, y_pred, features:list=None,
<<<<<<< HEAD
                pred_type="classification", flag_oor=False, **kwargs):
    """
=======
                pred_type="classification", flag_oor=False, priv_grp=1):
    """ Generates a table of stratified bias metrics

    Args:
        X (array-like): Sample features
        y_true (array-like, 1-D): Sample targets
        y_pred (array-like, 1-D): Sample target predictions
        features (list): columns in X to be assessed if not all columns.
            Defaults to None (i.e. all columns).
        pred_type (str, optional): One of "classification" or "regression".
            Defaults to "classification".
        flag_oor (bool): if true, will apply flagging function to highlight
            fairness metrics which are considered to be outside the "fair" range
            (Out Of Range). Defaults to False.
        priv_grp (int): Specifies which label indicates the privileged
            group. Defaults to 1.

    Raises:
        ValueError

    Returns:
        pandas Data Frame
>>>>>>> a36d0088
    """
    validtypes = ["classification", "regression"]
    if pred_type not in validtypes:
        raise ValueError(f"Summary report type must be one of {validtypes}")
    if pred_type == "classification":
        df = __classification_bias_report(X=X, y_true=y_true, y_pred=y_pred, features=features, **kwargs)
    elif pred_type == "regression":
        msg = "Regression reporting will be available in version 2.0"
        raise ValueError(msg)
        # df = __regression_bias_report(X=X, y_true=y_true, y_pred=y_pred, features=features, **kwargs)
    if flag_oor:
        df = flag(df)
    return df


def data_report(X, Y, features:list=None, targets:list=None, add_overview=True):
    """ Generates a table of stratified data metrics

    Args:
        X (pandas dataframe or compatible object): sample data to be assessed
        Y (pandas dataframe or compatible object): sample targets to be
            assessed. Note that any observations with missing targets will be
            ignored.
        features (list): columns in X to be assessed if not all columns.
            Defaults to None (i.e. all columns).
        targets (list): columns in Y to be assessed if not all columns.
            Defaults to None (i.e. all columns).
        add_overview (bool): whether to add a summary row with metrics for
            "ALL FEATURES" and "ALL VALUES" as a single group. Defaults to True.

    Requirements:
        Each feature must be discrete to run stratified analysis. If any data
        are not discrete and there are more than 11 values, the reporter will
        reformat those data into quantiles
    """
    #
    def entrp(x):
        ''' Calculates the entropy of a series '''
        return stats.entropy(np.unique(x, return_counts=True)[1], base=2)

    def __data_dict(x, col):
        ''' Generates a dictionary of statistics '''
        res = {'Obs.': x.shape[0]}
        if not x[col].isna().all():
            res[col + " Mean"] = x[col].mean()
            res[col + " Median"] = x[col].median()
            res[col + " Std. Dev."] = x[col].std()
        else:
            # Force addition of second column to ensure proper formatting
            # as pandas series
            for c in [col + " Mean", col + " Median", col + " Std. Dev."]:
                res[c] = np.nan
        return res
    #
    X_df = stratified_preprocess(X=X, features=features)
    Y_df = stratified_preprocess(X=Y, features=targets)
    if X_df.shape[0] != Y_df.shape[0]:
        raise ValidationError("Number of observations mismatch between X and Y")
    #
    if features is None:
        features = X_df.columns.tolist()
    strat_feats = [f for f in features if f in X_df.columns]
    #
    if targets is None:
        targets = Y_df.columns.tolist()
    strat_targs = [t for t in targets if t in Y_df.columns]
    #
    res = []
    # "Obs."" included in index for ease of calculation
    ix_cols = ['Feature Name', 'Feature Value', 'Obs.']
    for t in strat_targs:
        X_df[t] = Y_df[t]
        feat_subset = [f for f in strat_feats if f != t]
        if not any(feat_subset):
            continue
        res_t = __apply_featureGroups(feat_subset, X_df, __data_dict, t)
        # convert id columns to strings to work around bug in pd.concat
        for m in ix_cols:
            res_t[m] = res_t[m].astype(str)
        res.append(res_t.set_index(ix_cols))
    results = pd.concat(res, axis=1).reset_index()
    #
    results['Obs.'] = results['Obs.'].astype(float).astype(int)
    results['Value Prevalence'] = results['Obs.']/X_df.shape[0]
    n_missing = X_df[strat_feats].replace('nan', np.nan
                                ).isna().sum().reset_index()
    n_missing.columns = ['Feature Name', 'Missing Values']
    entropy = X_df[strat_feats].apply(axis=0, func=entrp).reset_index()
    entropy.columns = ['Feature Name', 'Entropy']
    results = results.merge(n_missing, how='left', on='Feature Name'
                    ).merge(entropy, how='left', on='Feature Name')
    #
    if add_overview:
        res = []
        for i, t in enumerate(strat_targs):
            res_t = pd.DataFrame(__data_dict(X_df, t), index=[0])
            res.append(res_t.set_index('Obs.'))
        overview = pd.concat(res, axis=1).reset_index()
        N_feat = len(strat_feats)
        N_missing = n_missing['Missing Values'].sum()
        N_obs = X_df.shape[0]
        overview['Feature Name'] = "ALL FEATURES"
        overview['Feature Value'] = "ALL VALUES"
        overview['Missing Values'] = N_missing,
        overview['Value Prevalence'] = (N_obs*N_feat-N_missing)/(N_obs*N_feat)
        rprt = pd.concat([overview, results], axis=0, ignore_index=True)
    else:
        rprt = results
    rprt = sort_report(rprt)
    return rprt



def performance_report(X, y_true, y_pred, y_prob=None, features:list=None,
                      pred_type="classification", add_overview=True):
    """ Generates a table of stratified performance metrics

     Args:
        X (pandas dataframe or compatible object): sample data to be assessed
        y_true (array-like, 1-D): Sample targets
        y_pred (array-like, 1-D): Sample target predictions
        y_prob (array-like, 1-D): Sample target probabilities. Defaults to None.
        features (list): columns in X to be assessed if not all columns.
            Defaults to None (i.e. all columns).
        pred_type (str, optional): One of "classification" or "regression".
            Defaults to "classification".
        add_overview (bool): whether to add a summary row with metrics for
            "ALL FEATURES" and "ALL VALUES" as a single group. Defaults to True.

    Raises:
        ValueError

    Returns:
        pandas DataFrame
    """
    validtypes = ["classification", "regression"]
    if pred_type not in validtypes:
        raise ValueError(f"Summary report type must be one of {validtypes}")
    if pred_type == "classification":
        return __classification_performance_report(X, y_true, y_pred, y_prob,
                                                   features, add_overview)
    elif pred_type == "regression":
        msg = "Regression reporting will be available in version 2.0"
        raise ValueError(msg)
        #return __regression_performance_report(X, y_true, y_pred, features, add_overview)


def sort_report(report):
    """ Sorts columns in standardized order

    Args:
        report (pd.DataFrame): any of the stratified reports produced by this
        module

    Returns:
        pd.DataFrame: sorted report
    """
    yname = y_cols()['disp_names']['yt']
    yhname = y_cols()['disp_names']['yh']
    head_names = ['Feature Name', 'Feature Value', 'Obs.',
                 f'{yname} Mean', f'{yhname} Mean']
    head_cols = [c for c in head_names if c in report.columns]
    tail_cols = sorted([c for c in report.columns if c not in head_cols])
    return report[head_cols + tail_cols]


def summary_report(X, prtc_attr, y_true, y_pred, y_prob=None, flag_oor=False,
                   pred_type="classification", priv_grp=1, **kwargs):
    """ Generates a summary of fairness measures for a set of predictions
    relative to their input data

    Args:
        X (array-like): Sample features
        prtc_attr (array-like, named): Values for the protected attribute
            (note: protected attribute may also be present in X)
        y_true (array-like, 1-D): Sample targets
        y_pred (array-like, 1-D): Sample target predictions
        y_prob (array-like, 1-D): Sample target probabilities. Defaults to None.
        flag_oor (bool): if true, will apply flagging function to highlight
            fairness metrics which are considered to be outside the "fair" range
            (Out Of Range). Defaults to False.
        pred_type (str, optional): One of "classification" or "regression".
            Defaults to "classification".
        priv_grp (int): Specifies which label indicates the privileged
            group. Defaults to 1.

    Raises:
        ValueError

    Returns:
        pandas DataFrame
    """
    validtypes = ["classification", "regression"]
    if pred_type not in validtypes:
        raise ValueError(f"Summary report type must be one of {validtypes}")
    if pred_type == "classification":
        df = __classification_summary(X=X, prtc_attr=prtc_attr, y_true=y_true,
                                      y_pred=y_pred, y_prob=y_prob,
                                        priv_grp=priv_grp, **kwargs)
    elif pred_type == "regression":
        msg = "Regression reporting will be available in version 2.0"
        raise ValueError(msg)
        #df = __regression_summary(X=X, prtc_attr=prtc_attr, y_true=y_true, y_pred=y_pred, priv_grp=priv_grp, **kwargs)
    if flag_oor:
        df = flag(df)
    return df


''' Private Functions '''

@format_errwarn
def __apply_featureGroups(features, df, func, *args):
    """ Iteratively applies a function across groups of each stratified feature,
    collecting errors and warnings to be displayed succinctly after processing

    Args:
        features (list): columns of df to be iteratively analyzed
        df (pd.DataFrame): data to be analyzed
        func (function): a function accepting *args and returning a dictionary

    Returns:
        pd.DataFrame: set of results for each feature-value
    """
    #
    errs = {}
    warns = {}
    res = []
    for f in features:
        # Data are expected in string format
        with catch_warnings(record=True) as w:
            simplefilter("always")
            try:
                grp = df.groupby(f)
                grp_res = grp.apply(lambda x: pd.Series(func(x, *args)))
            except BaseException as e:
                errs[f] = e
                continue
            if len(w) > 0:
                warns[f] = w
        grp_res = grp_res.reset_index().rename(columns={f: 'Feature Value'})
        grp_res.insert(0, 'Feature Name', f)
        res.append(grp_res)
    if len(res) == 0:
        results = pd.DataFrame(columns=['Feature Name', 'Feature Value'])
    else:
        results = pd.concat(res, ignore_index=True)
    return results, errs, warns


@format_errwarn
def __apply_biasGroups(features, df, func, yt, yh):
    """ Iteratively applies a function across groups of each stratified feature,
    collecting errors and warnings to be displayed succinctly after processing.

    Args:
        features (list): columns of df to be iteratively analyzed
        df (pd.DataFrame): data to be analyzed
        func (function): a function accepting two array arguments for comparison
            (selected from df as yt and yh), as well as a pa_name (str) and
            priv_grp (int) which will be set by __apply_biasGroups. This function
            must return a dictionary.
        yt (string): name of column found in df containing target values
        yh (string): name of column found in df containing predicted values

    Returns:
        pd.DataFrame: set of results for each feature-value
    """
    #
    errs = {}
    warns = {}
    pa_name = 'prtc_attr'
    res = []
    for f in features:
        df[f] = df[f].astype(str)
        vals = sorted(df[f].unique().tolist())
        # AIF360 can't handle float types
        for v in vals:
            df[pa_name] = 0
            df.loc[df[f].eq(v), pa_name] = 1
            if v != "nan":
                df.loc[df[f].eq("nan"), pa_name] = np.nan
            # Nothing to measure if only one value is present (other than nan)
            if df[pa_name].nunique() == 1:
                continue
            # Data are expected in string format
            with catch_warnings(record=True) as w:
                simplefilter("always")
                subset = df.loc[df[pa_name].notnull(),
                                    [pa_name, yt, yh]].set_index(pa_name)
                try:
                    #
                    grp_res = func(subset[yt], subset[yh], pa_name, priv_grp=1)
                except BaseException as e:
                    errs[f] = e
                    continue
                if len(w) > 0:
                    warns[f] = w
            grp_res = pd.DataFrame(grp_res, index=[0])
            grp_res.insert(0, 'Feature Name', f)
            res.append(grp_res)
    if len(res) == 0:
        results = pd.DataFrame(columns=['Feature Name', 'Feature Value'])
    else:
        results = pd.concat(res, ignore_index=True)
    return results, errs, warns


def __class_prevalence(y_true, priv_grp):
    """Returns a dictionary of data metrics applicable to evaluation of
    fairness
    Args:
        y_true (pandas DataFrame): Sample targets
        priv_grp (int): Specifies which label indicates the privileged
                group. Defaults to 1.
    """
    dt_vals = {}
    prev = round(100*y_true[y_true.eq(priv_grp)].sum()/y_true.shape[0])
    if not isinstance(prev, float):
        prev = prev[0]
    dt_vals['Prevalence of Privileged Class (%)'] = prev
    return dt_vals


def __classification_performance_report(X, y_true, y_pred, y_prob=None,
                                        features:list=None, add_overview=True):
    """
    Generates a table of stratified performance metrics for each specified
    feature

    Args:
        df (pandas dataframe or compatible object): data to be assessed
        y_true (1D array-like): Sample target true values; must be binary values
        y_pred (1D array-like): Sample target predictions; must be binary values
        y_prob (1D array-like, optional): Sample target probabilities. Defaults
            to None.
        features (list): columns in df to be assessed if not all columns.
            Defaults to None.
    """
    #
    def __perf_rep(x, y, yh, yp):
        _y = y_cols()['disp_names']['yt']
        _yh = y_cols()['disp_names']['yh']
        res = {'Obs.': x.shape[0],
            f'{_y} Mean': x[y].mean(),
            f'{_yh} Mean': x[yh].mean(),
            'TPR': pmtrc.true_positive_rate(x[y], x[yh]),
            'FPR': pmtrc.false_positive_rate(x[y], x[yh]),
            'Accuracy': pmtrc.accuracy(x[y], x[yh]),
            'Precision': pmtrc.precision(x[y], x[yh])  # PPV
            }
        if yp is not None:
            res['ROC AUC'] = pmtrc.roc_auc_score(x[y], x[yp])
            res['PR AUC'] = pmtrc.pr_auc_score(x[y], x[yp])
        return res
    #
    if y_true is None or y_pred is None:
        msg = "Cannot assess performance without both y_true and y_pred"
        raise ValueError(msg)
    #
    df = stratified_preprocess(X, y_true, y_pred, y_prob, features=features)
    yt, yh, yp = y_cols(df)['col_names'].values()
    pred_cols = [n for n in [yt, yh, yp] if n is not None]
    strat_feats = [f for f in df.columns.tolist() if f not in pred_cols]
    if any(y is None for y in [yt, yh]):
        raise ValidationError("Cannot generate report with undefined targets")
    #
    results = __apply_featureGroups(strat_feats, df, __perf_rep, yt, yh, yp)
    if add_overview:
        overview = {'Feature Name': "ALL FEATURES",
                    'Feature Value': "ALL VALUES"}
        ov_dict = __perf_rep(df, yt, yh, yp)
        for k, v in ov_dict.items():
            overview[k] = v
        overview_df = pd.DataFrame(overview, index=[0])
        rprt = pd.concat([overview_df, results], axis=0, ignore_index=True)
    else:
        rprt = results
    rprt = sort_report(rprt)
    return rprt


def __regression_performance_report(X, y_true, y_pred, features:list=None,
                                    add_overview=True):
    """
    Generates a table of stratified performance metrics for each specified
    feature

    Args:
        df (pandas dataframe or compatible object): data to be assessed
        y_true (1D array-like): Sample target true values
        y_pred (1D array-like): Sample target predictions
        features (list): columns in df to be assessed if not all columns.
            Defaults to None.

    Requirements:
        Each feature must be discrete to run stratified analysis. If any data
        are not discrete and there are more than 11 values, the reporter will
        reformat those data into quantiles
    """
    #
    def __perf_rep(x, y, yh):
        _y = y_cols()['disp_names']['yt']
        _yh = y_cols()['disp_names']['yh']
        res = {'Obs.': x.shape[0],
                f'{_y} Mean': x[y].mean(),
                f'{_yh} Mean': x[yh].mean(),
                f'{_yh} Median': x[yh].median(),
                f'{_yh} Std. Dev.': x[yh].std(),
                'Error Mean': (x[yh] - x[y]).mean(),
                'Error Std. Dev.': (x[yh] - x[y]).std(),
                'scMAE': pmtrc.scMAE(x[y], x[yh]),
                'MAE': mean_absolute_error(x[y], x[yh]),
                'MSE': mean_squared_error(x[y], x[yh])
                }
        return res
    #
    if y_true is None or y_pred is None:
        msg = "Cannot assess performance without both y_true and y_pred"
        raise ValueError(msg)
    #
    df = stratified_preprocess(X, y_true, y_pred, features=features)
    yt, yh, yp = y_cols(df)['col_names'].values()
    pred_cols = [n for n in [yt, yh, yp] if n is not None]
    strat_feats = [f for f in df.columns.tolist() if f not in pred_cols]
    if any(y is None for y in [yt, yh]):
        raise ValidationError("Cannot generate report with undefined targets")
    #
    results = __apply_featureGroups(strat_feats, df, __perf_rep, yt, yh)
    if add_overview:
        overview = {'Feature Name': "ALL FEATURES",
                    'Feature Value': "ALL VALUES"}
        ov_dict = __perf_rep(df, yt, yh)
        for k, v in ov_dict.items():
            overview[k] = v
        overview_df = pd.DataFrame(overview, index=[0])
        rprt = pd.concat([overview_df, results], axis=0, ignore_index=True)
    else:
        rprt = results
    rprt = sort_report(rprt)
    return rprt


@iterate_cohorts
def __classification_bias_report(*, X, y_true, y_pred, features:list=None, **kwargs):
    """
    Generates a table of stratified fairness metrics metrics for each specified
    feature

    Note: named arguments are enforced to enable use of iterate_cohorts

    Args:
        df (pandas dataframe or compatible object): data to be assessed
        y_true (1D array-like): Sample target true values; must be binary values
        y_pred (1D array-like): Sample target predictions; must be binary values
        features (list): columns in df to be assessed if not all columns.
            Defaults to None.

    Requirements:
        Each feature must be discrete to run stratified analysis. If any data
        are not discrete and there are more than 11 values, the reporter will
        reformat those data into quantiles
    """
    #
    def __bias_rep(y_true, y_pred, pa_name, priv_grp=1):
        gf_vals = {}
        gf_vals['PPV Ratio'] = \
            fcmtrc.ppv_ratio(y_true, y_pred, pa_name, priv_grp)
        gf_vals['TPR Ratio'] =  \
            fcmtrc.tpr_ratio(y_true, y_pred, pa_name, priv_grp)
        gf_vals['FPR Ratio'] =  \
            fcmtrc.fpr_ratio(y_true, y_pred, pa_name, priv_grp)
        #
        gf_vals['PPV Diff'] = fcmtrc.ppv_diff(y_true, y_pred, pa_name, priv_grp)
        gf_vals['TPR Diff'] = fcmtrc.tpr_diff(y_true, y_pred, pa_name, priv_grp)
        gf_vals['FPR Diff'] = fcmtrc.fpr_diff(y_true, y_pred, pa_name, priv_grp)
        return gf_vals
    #
    if y_true is None or y_pred is None:
        msg = "Cannot assess fairness without both y_true and y_pred"
        raise ValueError(msg)
    #
    df = stratified_preprocess(X, y_true, y_pred, features=features)
    yt, yh, yp = y_cols(df)['col_names'].values()
    pred_cols = [n for n in [yt, yh, yp] if n is not None]
    strat_feats = [f for f in df.columns.tolist() if f not in pred_cols]
    if any(y is None for y in [yt, yh]):
        raise ValidationError("Cannot generate report with undefined targets")
    #
    results = __apply_biasGroups(strat_feats, df, __bias_rep, yt, yh)
    rprt = sort_report(results)
    return rprt


@iterate_cohorts
def __regression_bias_report(*, X, y_true, y_pred, features:list=None, **kwargs):
    """
    Generates a table of stratified fairness metrics metrics for each specified
    feature

    Note: named arguments are enforced to enable use of iterate_cohorts

    Args:
        df (pandas dataframe or compatible object): data to be assessed
        y_true (1D array-like): Sample target true values
        y_pred (1D array-like): Sample target predictions
        features (list): columns in df to be assessed if not all columns.
            Defaults to None.

    """
    if y_true is None or y_pred is None:
        msg = "Cannot assess fairness without both y_true and y_pred"
        raise ValueError(msg)
    #
    df = stratified_preprocess(X, y_true, y_pred, features=features)
    yt, yh, yp = y_cols(df)['col_names'].values()
    pred_cols = [n for n in [yt, yh, yp] if n is not None]
    strat_feats = [f for f in df.columns.tolist() if f not in pred_cols]
    if any(y is None for y in [yt, yh]):
        raise ValidationError("Cannot generate report with undefined targets")
    #
    results = __apply_biasGroups(strat_feats, df, __regression_bias, yt, yh)
    rprt = sort_report(results)
    return rprt


def __similarity_measures(X, pa_name, y_true, y_pred):
    # Generate dict of Similarity-Based Fairness measures
    if_vals = {}
    # consistency_score raises error if null values are present in X
    if X.notnull().all().all():
        if_vals['Consistency Score'] = \
            aif.consistency_score(X, y_pred.iloc[:, 0])
    else:
        msg = "Cannot calculate consistency score. Null values present in data."
        logging.warning(msg)
    # Other aif360 metrics (not consistency) can handle null values
    if_vals['Between-Group Gen. Entropy Error'] = \
        aif.between_group_generalized_entropy_error(y_true, y_pred,
                                                        prot_attr=pa_name)
    return if_vals


@iterate_cohorts
def __classification_summary(*, X, prtc_attr, y_true, y_pred, y_prob=None,
                             priv_grp=1, **kwargs):
    """ Returns a pandas dataframe containing fairness measures for the model
        results

<<<<<<< HEAD
    Note: named arguments are enforced to enable use of iterate_cohorts

=======
>>>>>>> a36d0088
    Args:
        X (array-like): Sample features
        prtc_attr (array-like, named): Values for the protected attribute
            (note: protected attribute may also be present in X)
        y_true (array-like, 1-D): Sample targets
        y_pred (array-like, 1-D): Sample target predictions
        y_prob (array-like, 1-D): Sample target probabilities
        priv_grp (int): Specifies which label indicates the privileged
            group. Defaults to 1.
    """
    #
    def __summary(X, pa_name, y_true, y_pred, y_prob=None,
                                        priv_grp=1):
        """ Returns a dictionary containing group fairness measures specific
            to binary classification problems

        Args:
            X (pandas DataFrame): Sample features
            pa_name (str):
            y_true (pandas DataFrame): Sample targets
            y_pred (pandas DataFrame): Sample target predictions
            y_prob (pandas DataFrame, optional): Sample target probabilities.
                Defaults to None.
            priv_grp (int): Specifies which label indicates the privileged
                    group. Defaults to 1.
        """
        #
        gf_vals = {}

        gf_vals['Statistical Parity Difference'] = \
            aif.statistical_parity_difference(y_true, y_pred,
                                                prot_attr=pa_name)
        gf_vals['Disparate Impact Ratio'] = \
            aif.disparate_impact_ratio(y_true, y_pred, prot_attr=pa_name)

        gf_vals['Equalized Odds Difference'] = eq_odds_diff(y_true, y_pred,
                                                            prtc_attr=pa_name)
        gf_vals['Equalized Odds Ratio'] = eq_odds_ratio(y_true, y_pred,
                                                        prtc_attr=pa_name)

        if helpers.is_kdd_tutorial():
            gf_vals['Average Odds Difference'] = \
                aif.average_odds_difference(y_true, y_pred, prot_attr=pa_name)
            gf_vals['Equal Opportunity Difference'] = \
                aif.equal_opportunity_difference(y_true, y_pred,
                                                    prot_attr=pa_name)

        # Precision
        gf_vals['Positive Predictive Parity Difference'] = \
            aif.difference(precision_score, y_true,
                                y_pred, prot_attr=pa_name, priv_group=priv_grp)
        gf_vals['Balanced Accuracy Difference'] = \
            aif.difference(balanced_accuracy_score, y_true,
                                y_pred, prot_attr=pa_name, priv_group=priv_grp)
        gf_vals['Balanced Accuracy Ratio'] = \
            aif.ratio(balanced_accuracy_score, y_true,
                        y_pred, prot_attr=pa_name, priv_group=priv_grp)
        if y_prob is not None:
            try:
                gf_vals['AUC Difference'] = \
                    aif.difference(roc_auc_score, y_true, y_prob,
                                    prot_attr=pa_name, priv_group=priv_grp)
            except:
                pass
        return gf_vals

    def __m_p_c(y, yh, yp=None):
        # Returns a dict containing classification performance measure values for
        # non-stratified reports
        res = {'Accuracy': pmtrc.accuracy(y, yh),
            'Balanced Accuracy': pmtrc.balanced_accuracy(y, yh),
            'F1-Score': pmtrc.f1_score(y, yh),
            'Recall': pmtrc.true_positive_rate(y, yh),
            'Precision': pmtrc.precision(y, yh)
            }
        if yp is not None:
            res['ROC_AUC'] = pmtrc.roc_auc_score(y, yp)
            res['PR_AUC'] = pmtrc.pr_auc_score(y, yp)
        return res
    #
    # Validate and Format Arguments
    if not isinstance(priv_grp, int):
        raise ValueError("priv_grp must be an integer value")
    X, prtc_attr, y_true, y_pred, y_prob = \
        standard_preprocess(X, prtc_attr, y_true, y_pred, y_prob, priv_grp)
    pa_name = prtc_attr.columns.tolist()[0]

    # Temporarily prevent processing for more than 2 classes
    # ToDo: enable multiclass
    n_class = np.unique(np.append(y_true.values, y_pred.values)).shape[0]
    if n_class != 2:
        raise ValueError(
            "Reporter cannot yet process multiclass classification models")
    if n_class == 2:
        labels = report_labels()
    else:
        labels = report_labels("multiclass")
    gfl, ifl, mpl, dtl = labels.values()
    # Generate a dictionary of measure values to be converted t a dataframe
    mv_dict = {}
    mv_dict[gfl] =  __summary(X, pa_name, y_true, y_pred, y_prob, priv_grp)
    mv_dict[dtl] = __class_prevalence(y_true, priv_grp)
    if not kwargs.pop('skip_if', False):
        mv_dict[ifl] = __similarity_measures(X, pa_name, y_true, y_pred)
    if not kwargs.pop('skip_performance', False):
        mv_dict[mpl] = __m_p_c(y_true, y_pred)
    # Convert scores to a formatted dataframe and return
    df = pd.DataFrame.from_dict(mv_dict, orient="index").stack().to_frame()
    df = pd.DataFrame(df[0].values.tolist(), index=df.index)
    df.columns = ['Value']
    # Fix the order in which the metrics appear
    metric_order = {gfl: 0, ifl: 1, mpl: 2, dtl: 3}
    df.reset_index(inplace=True)
    df['sortorder'] = df['level_0'].map(metric_order)
    df = df.sort_values('sortorder').drop('sortorder', axis=1)
    df.set_index(['level_0', 'level_1'], inplace=True)
    df.rename_axis(('Metric', 'Measure'), inplace=True)
    return df


def __regression_bias(y_true, y_pred, pa_name, priv_grp=1):
    def pdmean(y_true, y_pred, *args): return y_pred.mean()
    def meanerr(y_true, y_pred, *args): return (y_pred - y_true).mean()
    #
    gf_vals = {}
    # Ratios
    gf_vals['Mean Prediction Ratio'] = \
        aif.ratio(pdmean, y_true, y_pred,
                  prot_attr=pa_name, priv_group=priv_grp)
    gf_vals['scMAE Ratio'] = \
        aif.ratio(pmtrc.scMAE, y_true, y_pred,
                  prot_attr=pa_name, priv_group=priv_grp)
    gf_vals['MAE Ratio'] = \
        aif.ratio(mean_absolute_error, y_true, y_pred,
                  prot_attr=pa_name, priv_group=priv_grp)
    gf_vals['Mean Error Ratio'] = \
        aif.ratio(meanerr, y_true, y_pred,
                  prot_attr=pa_name, priv_group=priv_grp)
    # Differences
    gf_vals['Mean Prediction Difference'] = \
        aif.difference(pdmean, y_true, y_pred,
                       prot_attr=pa_name, priv_group=priv_grp)
    gf_vals['scMAE Difference'] = \
        aif.difference(pmtrc.scMAE, y_true, y_pred,
                       prot_attr=pa_name, priv_group=priv_grp)
    gf_vals['MAE Difference'] = \
        aif.difference(mean_absolute_error, y_true, y_pred,
                       prot_attr=pa_name, priv_group=priv_grp)
    gf_vals['Mean Error Difference'] = \
        aif.difference(meanerr, y_true, y_pred,
                       prot_attr=pa_name, priv_group=priv_grp)
    return gf_vals


@iterate_cohorts
def __regression_summary(*, X, prtc_attr, y_true, y_pred, priv_grp=1, subset=None,
                         **kwargs):
    """ Returns a pandas dataframe containing fairness measures for the model
        results

    Note: named arguments are enforced to enable use of iterate_cohorts

    Args:
        X (array-like): Sample features
        prtc_attr (array-like, named): Values for the protected attribute
            (note: protected attribute may also be present in X)
        y_true (array-like, 1-D): Sample targets
        y_pred (array-like, 1-D): Sample target probabilities
        priv_grp (int): Specifies which label indicates the privileged
            group. Defaults to 1.
    """
    #
    # Validate and Format Arguments
    if not isinstance(priv_grp, int):
        raise ValueError("priv_grp must be an integer value")
    X, prtc_attr, y_true, y_pred, _ = \
        standard_preprocess(X, prtc_attr, y_true, y_pred, priv_grp=priv_grp)
    pa_name = prtc_attr.columns.tolist()[0]
    #
    bias_df = pd.concat([y_true.reset_index(), y_pred], axis=1)
    gf_vals = __regression_bias(y_true, y_pred, pa_name, priv_grp=priv_grp)
    #
    if not kwargs.pop('skip_if', False):
        if_vals = __similarity_measures(X, pa_name, y_true, y_pred)

    dt_vals = __class_prevalence(y_true, priv_grp)
    #
    mp_vals = {}
    report = regression_performance(y_true, y_pred)
    for row in report.iterrows():
        mp_vals[row[0]] = row[1]['Score']
    # Convert scores to a formatted dataframe and return
    labels = report_labels("regression")
    measures = {labels['gf_label']: gf_vals,
                labels['if_label']: if_vals,
                labels['mp_label']: mp_vals,
                labels['dt_label']: dt_vals}
    df = pd.DataFrame.from_dict(measures, orient="index").stack().to_frame()
    df = pd.DataFrame(df[0].values.tolist(), index=df.index)
    df.columns = ['Value']
    return df


def __clean_names(col):
    ''' If the column is a hidden variable, replaces the variable with a
        display name
    '''
    yvars = y_cols()
    if col in yvars['col_names'].values():
        idx = list(yvars['col_names'].values()).index(col)
        key = list(yvars['col_names'].keys())[idx]
        display_name = yvars['disp_names'][key]
    else:
        display_name = col
    return display_name


class __Flagger():
    """
    """
    diffs = ["auc difference" , "balanced accuracy difference",
            "equalized odds difference", "positive predictive parity difference",
            "Statistical Parity Difference", "fpr diff", "tpr diff", "ppv diff"]
    ratios = ["balanced accuracy ratio", "disparate impact ratio ",
                "equalized odds ratio", "fpr ratio", "tpr ratio", "ppv ratio"]
    stats_high = ["consistency score"]
    stats_low =["between-group gen. entropy error"]

    def __init__(self):
        self.reset()

    def apply_flag(self, df, caption="", as_styler=True):
        """ Generates embedded html pandas styler table containing a highlighted
            version of a model comparison dataframe
        Args:
            df (pandas dataframe): Model comparison dataframe (see)
            caption (str, optional): Optional caption for table. Defaults to "".
            as_styler (bool, optional): If True, returns a pandas Styler of the
                highlighted table (to which other styles/highlights can be added).
                Otherwise, returns the table as an embedded HTML object. Defaults
                to False .
        Returns:
            Embedded html or pandas.io.formats.style.Styler
        """
        if caption is None:
            caption = "Fairness Measures"
        #
        self.reset()
        self.df, self.labels, self.label_type = self.set_measure_labels(df)
        if self.label_type == "index":
            styled = self.df.style.set_caption(caption
                                    ).apply(self.color_diff, axis=1
                                    ).apply(self.color_ratio, axis=1
                                    ).apply(self.color_st, axis=1)
        else:
            # styler cannot handle non-unique index
            if len(self.df.index.unique()) <  len(self.df):
                self.df.reset_index(inplace=True)
            styled = self.df.style.set_caption(caption
                                ).apply(self.color_diff, axis=0
                                ).apply(self.color_ratio, axis=0
                                ).apply(self.color_st, axis=0)
        # return pandas styler if requested
        if as_styler:
            return styled
        else:
            return HTML(styled.render())


    def color_diff(self, s):
        if self.label_type == "index":
            idx = pd.IndexSlice
            lbls = self.df.loc[idx['Group Fairness',
                        [c.lower() in self.diffs for c in self.labels]], :].index
            clr = [f'{self.flag_type}:{self.flag_color}'
                    if (s.name in lbls and not -0.1 < i < 0.1)
                    else '' for i in s]
        else:
            lbls = self.diffs
            clr = [f'{self.flag_type}:{self.flag_color}'
                    if (s.name.lower() in lbls and not -0.1 < i < 0.1)
                    else '' for i in s]
        return clr

    def color_st(self, s):
        if self.label_type == "index":
            idx = pd.IndexSlice
            lb_high = self.df.loc[idx['Individual Fairness',
                        [c.lower() in self.stats_high
                        for c in self.labels]], :].index
            lb_low = self.df.loc[idx['Individual Fairness',
                        [c.lower() in self.stats_low
                                for c in self.labels]], :].index
            clr = [f'{self.flag_type}:{self.flag_color}'
                    if (s.name in lb_high and i < 0.8)
                        or (s.name  in lb_low and i > 0.2)
                    else '' for i in s]
        else:
            lb_high = self.stats_high
            lb_low = self.stats_low
            clr = [f'{self.flag_type}:{self.flag_color}'
                    if (s.name.lower() in lb_high and i < 0.8)
                        or (s.name.lower() in lb_low and i > 0.2)
                    else '' for i in s]
        return clr

    def color_ratio(self, s):
        if self.label_type == "index":
            idx = pd.IndexSlice
            lbls = self.df.loc[idx['Group Fairness',
                        [c.lower() in self.ratios for c in self.labels]], :].index
            clr = [f'{self.flag_type}:{self.flag_color}'
                    if (s.name in lbls and not 0.8 < i < 1.2)
                    else '' for i in s]
        else:
            lbls = self.ratios
            clr = [f'{self.flag_type}:{self.flag_color}'
               if (s.name.lower() in lbls and not 0.8 < i < 1.2)
               else '' for i in s]
        return clr

    def reset(self):
        self.df = None
        self.labels = None
        self.label_type = None
        self.flag_type = "background-color"
        self.flag_color = "magenta"

    def set_measure_labels(self, df):
        try:
            labels = df.index.get_level_values(1)
            if type(labels) == pd.core.indexes.numeric.Int64Index:
                label_type = "columns"
            else:
                label_type = "index"
        except:
            label_type = "columns"
        if label_type == "columns":
            labels = df.columns.tolist()
        return df, labels, label_type



<|MERGE_RESOLUTION|>--- conflicted
+++ resolved
@@ -121,12 +121,8 @@
 
 
 def bias_report(X, y_true, y_pred, features:list=None,
-<<<<<<< HEAD
                 pred_type="classification", flag_oor=False, **kwargs):
-    """
-=======
-                pred_type="classification", flag_oor=False, priv_grp=1):
-    """ Generates a table of stratified bias metrics
+    """\Generates a table of stratified bias metrics
 
     Args:
         X (array-like): Sample features
@@ -147,7 +143,6 @@
 
     Returns:
         pandas Data Frame
->>>>>>> a36d0088
     """
     validtypes = ["classification", "regression"]
     if pred_type not in validtypes:
@@ -696,11 +691,8 @@
     """ Returns a pandas dataframe containing fairness measures for the model
         results
 
-<<<<<<< HEAD
     Note: named arguments are enforced to enable use of iterate_cohorts
 
-=======
->>>>>>> a36d0088
     Args:
         X (array-like): Sample features
         prtc_attr (array-like, named): Values for the protected attribute
