# -*- coding: utf-8 -*-
"""
Tools producing reports of fairness, bias, or model performance measures
Contributors:
    camagallen <ca.magallen@gmail.com>
"""


import aif360.sklearn.metrics as aif
from functools import reduce
from IPython.display import HTML
import logging
import numpy as np
import pandas as pd

from sklearn.metrics import (mean_absolute_error, mean_squared_error,
                             precision_score, balanced_accuracy_score,
                             classification_report)
from scipy import stats
from warnings import catch_warnings, simplefilter, warn, filterwarnings

# Tutorial Libraries
from . import __performance_metrics as pmtrc, __fairness_metrics as fcmtrc
from .__fairness_metrics import eq_odds_diff, eq_odds_ratio
from .__preprocessing import (standard_preprocess, stratified_preprocess,
                              report_labels, y_cols)
from . import tutorial_helpers as helpers
from .__validation import ValidationError
from .utils import format_errwarn, iterate_cohorts, limit_alert


# ToDo: find better solution for these warnings
filterwarnings('ignore', module='pandas')
filterwarnings('ignore', module='sklearn')


''' Mini Reports '''

def classification_performance(y_true, y_pred, target_labels=None,
                               sig_fig:int=4):
    """ Returns a pandas dataframe of the scikit-learn classification report,
        formatted for use in fairMLHealth tools
    Args:
        y_true (array): Target values. Must be compatible with model.predict().
        y_pred (array): Prediction values. Must be compatible with
            model.predict().
        target_labels (list of str): Optional labels for target values.
    """
    if target_labels is None:
        target_labels = [f"target = {t}" for t in set(y_true)]
    report = classification_report(y_true, y_pred, output_dict=True,
                                             target_names=target_labels)
    report = pd.DataFrame(report).transpose()
    # Move accuracy to separate row
    accuracy = report.loc['accuracy', :]
    report.drop('accuracy', inplace=True)
    report.loc['accuracy', 'accuracy'] = accuracy[0]
    report = report.round(sig_fig)
    return report


def regression_performance(y_true, y_pred, sig_fig:int=4):
    """ Returns a pandas dataframe of the regression performance metrics,
        similar to scikit's classification_performance
    Args:
        y_true (array): Target values. Must be compatible with model.predict().
        y_pred (array): Prediction values. Must be compatible with
            model.predict().
    """
    report = {}
    y = y_cols()['disp_names']['yt']
    yh = y_cols()['disp_names']['yh']
    report[f'{y} Mean'] = np.mean(y_true.values)
    report[f'{yh} Mean'] = np.mean(y_pred.values)
    report['MSE'] = mean_squared_error(y_true, y_pred)
    report['MAE'] = mean_absolute_error(y_true, y_pred)
    report['Rsqrd'] = pmtrc.r_squared(y_true, y_pred)
    report = pd.DataFrame().from_dict(report, orient='index'
                          ).rename(columns={0: 'Score'})
    report = report.round(sig_fig)
    return report


''' Main Reports '''


def flag(df, caption:str="", sig_fig:int=4, as_styler:bool=True):
    """ Generates embedded html pandas styler table containing a highlighted
        version of a model comparison dataframe
    Args:
        df (pandas dataframe): Model comparison dataframe (see)
        caption (str, optional): Optional caption for table. Defaults to "".
        as_styler (bool, optional): If True, returns a pandas Styler of the
            highlighted table (to which other styles/highlights can be added).
            Otherwise, returns the table as an embedded HTML object. Defaults
            to False .
    Returns:
        Embedded html or pandas.io.formats.style.Styler
    """
    return __Flagger().apply_flag(df, caption, sig_fig, as_styler)


<<<<<<< HEAD
def bias_report(X, y_true, y_pred, features:list=None, pred_type="classification",
                sig_fig:int=4, flag_oor=True, **kwargs):
=======
def bias_report(X, y_true, y_pred, features:list=None,
                pred_type="classification", flag_oor=True, **kwargs):
>>>>>>> 3a9dd789
    """ Generates a table of stratified bias metrics

    Args:
        X (array-like): Sample features
        y_true (array-like, 1-D): Sample targets
        y_pred (array-like, 1-D): Sample target predictions
        features (list): columns in X to be assessed if not all columns.
            Defaults to None (i.e. all columns).
        pred_type (str, optional): One of "classification" or "regression".
            Defaults to "classification".
        flag_oor (bool): if true, will apply flagging function to highlight
            fairness metrics which are considered to be outside the "fair" range
            (Out Of Range). Defaults to False.
        priv_grp (int): Specifies which label indicates the privileged
            group. Defaults to 1.

    Raises:
        ValueError

    Returns:
        pandas Data Frame
    """
    validtypes = ["classification", "regression"]
    if pred_type not in validtypes:
        raise ValueError(f"Summary report type must be one of {validtypes}")
    if pred_type == "classification":
<<<<<<< HEAD
        df = __classification_bias_report(X=X, y_true=y_true, y_pred=y_pred,
                                          features=features, **kwargs)
    elif pred_type == "regression":
        df = __regression_bias_report(X=X, y_true=y_true, y_pred=y_pred,
                                      features=features, **kwargs)
    #
=======
        df = __classification_bias_report(X=X, y_true=y_true, y_pred=y_pred, features=features, **kwargs)
    elif pred_type == "regression":
        msg = "Regression reporting will be available in version 2.0"
        raise ValueError(msg)
        # df = __regression_bias_report(X=X, y_true=y_true, y_pred=y_pred, features=features, **kwargs)
>>>>>>> 3a9dd789
    if flag_oor:
        df = flag(df, sig_fig=sig_fig)
    else:
        df = df.round(sig_fig)
    return df


def data_report(X, Y, features:list=None, targets:list=None, add_overview=True,
                sig_fig:int=4):
    """
    Generates a table of stratified data metrics

    Args:
        X (pandas dataframe or compatible object): sample data to be assessed
        Y (pandas dataframe or compatible object): sample targets to be
            assessed. Note that any observations with missing targets will be
            ignored.
        features (list): columns in X to be assessed if not all columns.
            Defaults to None (i.e. all columns).
        targets (list): columns in Y to be assessed if not all columns.
            Defaults to None (i.e. all columns).
        add_overview (bool): whether to add a summary row with metrics for
            "ALL FEATURES" and "ALL VALUES" as a single group. Defaults to True.

    Requirements:
        Each feature must be discrete to run stratified analysis. If any data
        are not discrete and there are more than 11 values, the reporter will
        reformat those data into quantiles
    """
    #
    def entropy(x):
        # use float type for x to avoid boolean interpretation issues if any
        #   pd.NA (integer na) values are prent
        try:
            _x = x.astype(float)
        except ValueError: # convert strings to numeric categories
            _x = pd.Categorical(x).codes
        return stats.entropy(np.unique(_x, return_counts=True)[1], base=2)

    def __data_dict(x, col):
        ''' Generates a dictionary of statistics '''
        res = {'Obs.': x.shape[0]}
        if not x[col].isna().all():
            res[col + " Mean"] = x[col].mean()
            res[col + " Median"] = x[col].median()
            res[col + " Std. Dev."] = x[col].std()
        else:
            # Force addition of second column to ensure proper formatting
            # as pandas series
            for c in [col + " Mean", col + " Median", col + " Std. Dev."]:
                res[c] = np.nan
        return res
    #
    X_df = stratified_preprocess(X=X, features=features)
    Y_df = stratified_preprocess(X=Y, features=targets)
    if X_df.shape[0] != Y_df.shape[0]:
        raise ValidationError("Number of observations mismatch between X and Y")
    #
    if features is None:
        features = X_df.columns.tolist()
    strat_feats = [f for f in features if f in X_df.columns]
    limit_alert(strat_feats, item_name="features")
    #
    if targets is None:
        targets = Y_df.columns.tolist()
    strat_targs = [t for t in targets if t in Y_df.columns]
    limit_alert(strat_targs, item_name="targets", limit=3,
                issue="This may make the output difficult to read.")
    #
    res = []
    # "Obs."" included in index for ease of calculation
    ix_cols = ['Feature Name', 'Feature Value', 'Obs.']
    for t in strat_targs:
        X_df[t] = Y_df[t]
        feat_subset = [f for f in strat_feats if f != t]
        if not any(feat_subset):
            continue
        res_t = __apply_featureGroups(feat_subset, X_df, __data_dict, t)
        # convert id columns to strings to work around bug in pd.concat
        for m in ix_cols:
            res_t[m] = res_t[m].astype(str)
        res.append(res_t.set_index(ix_cols))
    results = pd.concat(res, axis=1).reset_index()
    #
    results['Obs.'] = results['Obs.'].astype(float).astype(int)
    results['Value Prevalence'] = results['Obs.']/X_df.shape[0]
    n_missing = X_df[strat_feats].replace('nan', np.nan).isna().sum().reset_index()
    n_missing.columns = ['Feature Name', 'Missing Values']
    entropy = X_df[strat_feats].apply(axis=0, func=entropy).reset_index()
    entropy.columns = ['Feature Name', 'Entropy']
    results = results.merge(n_missing, how='left', on='Feature Name'
                    ).merge(entropy, how='left', on='Feature Name')
    #
    if add_overview:
        res = []
        for i, t in enumerate(strat_targs):
            res_t = pd.DataFrame(__data_dict(X_df, t), index=[0])
            res.append(res_t.set_index('Obs.'))
        overview = pd.concat(res, axis=1).reset_index()
        N_feat = len(strat_feats)
        N_missing = n_missing['Missing Values'].sum()
        N_obs = X_df.shape[0]
        overview['Feature Name'] = "ALL FEATURES"
        overview['Feature Value'] = "ALL VALUES"
        overview['Missing Values'] = N_missing,
        overview['Value Prevalence'] = (N_obs*N_feat-N_missing)/(N_obs*N_feat)
        rprt = pd.concat([overview, results], axis=0, ignore_index=True)
    else:
        rprt = results
    #
    rprt = sort_report(rprt)
    rprt = rprt.round(sig_fig)
    return rprt


def performance_report(X, y_true, y_pred, y_prob=None, features:list=None,
                      pred_type="classification", sig_fig:int=4,
                      add_overview=True):
    """ Generates a table of stratified performance metrics

    Args:
        X (pandas dataframe or compatible object): sample data to be assessed
        y_true (array-like, 1-D): Sample targets
        y_pred (array-like, 1-D): Sample target predictions
        y_prob (array-like, 1-D): Sample target probabilities. Defaults to None.
        features (list): columns in X to be assessed if not all columns.
            Defaults to None (i.e. all columns).
        pred_type (str, optional): One of "classification" or "regression".
            Defaults to "classification".
        add_overview (bool): whether to add a summary row with metrics for
            "ALL FEATURES" and "ALL VALUES" as a single group. Defaults to True.

    Raises:
        ValueError

    Returns:
        pandas DataFrame
    """
    validtypes = ["classification", "regression"]
    if pred_type not in validtypes:
        raise ValueError(f"Summary report type must be one of {validtypes}")
    if pred_type == "classification":
        df = __classification_performance_report(X, y_true, y_pred, y_prob,
                                                   features, add_overview)
    elif pred_type == "regression":
        df = __regression_performance_report(X, y_true, y_pred,
                                               features, add_overview)
    #
    df = df.round(sig_fig)
    return df


def sort_report(report):
    """ Sorts columns in standardized order

    Args:
        report (pd.DataFrame): any of the stratified reports produced by this
        module

    Returns:
        pd.DataFrame: sorted report
    """
    yname = y_cols()['disp_names']['yt']
    yhname = y_cols()['disp_names']['yh']
    head_names = ['Feature Name', 'Feature Value', 'Obs.',
                 f'{yname} Mean', f'{yhname} Mean']
    head_cols = [c for c in head_names if c in report.columns]
    tail_cols = sorted([c for c in report.columns if c not in head_cols])
    return report[head_cols + tail_cols]


def summary_report(X, prtc_attr, y_true, y_pred, y_prob=None, flag_oor=True,
                   pred_type="classification", priv_grp=1, sig_fig:int=4,
                   **kwargs):
    """ Generates a summary of fairness measures for a set of predictions
    relative to their input data

    Args:
        X (array-like): Sample features
        prtc_attr (array-like, named): Values for the protected attribute
            (note: protected attribute may also be present in X)
        y_true (array-like, 1-D): Sample targets
        y_pred (array-like, 1-D): Sample target predictions
        y_prob (array-like, 1-D): Sample target probabilities. Defaults to None.
        flag_oor (bool): if true, will apply flagging function to highlight
            fairness metrics which are considered to be outside the "fair" range
            (Out Of Range). Defaults to False.
        pred_type (str, optional): One of "classification" or "regression".
            Defaults to "classification".
        priv_grp (int): Specifies which label indicates the privileged
            group. Defaults to 1.

    Raises:
        ValueError

    Returns:
        pandas DataFrame
    """
    validtypes = ["classification", "regression"]
    if pred_type not in validtypes:
        raise ValueError(f"Summary report type must be one of {validtypes}")
    if pred_type == "classification":
        df = __classification_summary(X=X, prtc_attr=prtc_attr, y_true=y_true,
                                      y_pred=y_pred, y_prob=y_prob,
                                        priv_grp=priv_grp, **kwargs)
    elif pred_type == "regression":
<<<<<<< HEAD
        df = __regression_summary(X=X, prtc_attr=prtc_attr, y_true=y_true,
                                  y_pred=y_pred, priv_grp=priv_grp, **kwargs)
    #
=======
        msg = "Regression reporting will be available in version 2.0"
        raise ValueError(msg)
        #df = __regression_summary(X=X, prtc_attr=prtc_attr, y_true=y_true, y_pred=y_pred, priv_grp=priv_grp, **kwargs)
>>>>>>> 3a9dd789
    if flag_oor:
        df = flag(df, sig_fig=sig_fig)
    else:
        df = df.round(sig_fig)
    return df


''' Private Functions '''


@format_errwarn
def __apply_featureGroups(features, df, func, *args):
    """ Iteratively applies a function across groups of each stratified feature,
    collecting errors and warnings to be displayed succinctly after processing

    Args:
        features (list): columns of df to be iteratively analyzed
        df (pd.DataFrame): data to be analyzed
        func (function): a function accepting *args and returning a dictionary

    Returns:
        pd.DataFrame: set of results for each feature-value
    """
    #
    errs = {}
    warns = {}
    res = []
    for f in features:
        # Data are expected in string format
        with catch_warnings(record=True) as w:
            simplefilter("always")
            try:
                grp = df.groupby(f)
                grp_res = grp.apply(lambda x: pd.Series(func(x, *args)))
            except BaseException as e:
                errs[f] = e
                continue
            if len(w) > 0:
                warns[f] = w
        grp_res = grp_res.reset_index().rename(columns={f: 'Feature Value'})
        grp_res.insert(0, 'Feature Name', f)
        res.append(grp_res)
    if len(res) == 0:
        results = pd.DataFrame(columns=['Feature Name', 'Feature Value'])
    else:
        results = pd.concat(res, ignore_index=True)
    return results, errs, warns


@format_errwarn
def __apply_biasGroups(features, df, func, yt, yh):
    """ Iteratively applies a function across groups of each stratified feature,
    collecting errors and warnings to be displayed succinctly after processing.

    Args:
        features (list): columns of df to be iteratively analyzed
        df (pd.DataFrame): data to be analyzed
        func (function): a function accepting two array arguments for comparison
            (selected from df as yt and yh), as well as a pa_name (str) and
            priv_grp (int) which will be set by __apply_biasGroups. This function
            must return a dictionary.
        yt (string): name of column found in df containing target values
        yh (string): name of column found in df containing predicted values

    Returns:
        pd.DataFrame: set of results for each feature-value
    """
    #
    errs = {}
    warns = {}
    pa_name = 'prtc_attr'
    res = []
    for f in features:
        df[f] = df[f].astype(str)
        vals = sorted(df[f].unique().tolist())
        # AIF360 can't handle float types
        for v in vals:
            df[pa_name] = 0
            df.loc[df[f].eq(v), pa_name] = 1
            if v != "nan":
                df.loc[df[f].eq("nan"), pa_name] = np.nan
            # Nothing to measure if only one value is present (other than nan)
            if df[pa_name].nunique() == 1:
                continue
            # Data are expected in string format
            with catch_warnings(record=True) as w:
                simplefilter("always")
                subset = df.loc[df[pa_name].notnull(),
                                    [pa_name, yt, yh]].set_index(pa_name)
                try:
                    #
                    grp_res = func(subset[yt], subset[yh], pa_name, priv_grp=1)
                except BaseException as e:
                    errs[f] = e
                    continue
                if len(w) > 0:
                    warns[f] = w
            grp_res = pd.DataFrame(grp_res, index=[0])
            grp_res.insert(0, 'Feature Name', f)
            grp_res.insert(1, 'Feature Value', v)
            res.append(grp_res)
    if len(res) == 0:
        results = pd.DataFrame(columns=['Feature Name', 'Feature Value'])
    else:
        results = pd.concat(res, ignore_index=True)
    return results, errs, warns


def __class_prevalence(y_true, priv_grp):
    """Returns a dictionary of data metrics applicable to evaluation of
    fairness
    Args:
        y_true (pandas DataFrame): Sample targets
        priv_grp (int): Specifies which label indicates the privileged
                group. Defaults to 1.
    """
    dt_vals = {}
    prev = round(100*y_true[y_true.eq(priv_grp)].sum()/y_true.shape[0])
    if not isinstance(prev, float):
        prev = prev[0]
    dt_vals['Prevalence of Privileged Class (%)'] = prev
    return dt_vals


def __classification_performance_report(X, y_true, y_pred, y_prob=None,
                                        features:list=None, add_overview=True):
    """
    Generates a table of stratified performance metrics for each specified
    feature

    Args:
        df (pandas dataframe or compatible object): data to be assessed
        y_true (1D array-like): Sample target true values; must be binary values
        y_pred (1D array-like): Sample target predictions; must be binary values
        y_prob (1D array-like, optional): Sample target probabilities. Defaults
            to None.
        features (list): columns in df to be assessed if not all columns.
            Defaults to None.
    """
    #
    def __perf_rep(x, y, yh, yp):
        _y = y_cols()['disp_names']['yt']
        _yh = y_cols()['disp_names']['yh']
        res = {'Obs.': x.shape[0],
            f'{_y} Mean': x[y].mean(),
            f'{_yh} Mean': x[yh].mean(),
            'TPR': pmtrc.true_positive_rate(x[y], x[yh]),
            'FPR': pmtrc.false_positive_rate(x[y], x[yh]),
            'Accuracy': pmtrc.accuracy(x[y], x[yh]),
            'Precision': pmtrc.precision(x[y], x[yh])  # PPV
            }
        if yp is not None:
            res['ROC AUC'] = pmtrc.roc_auc_score(x[y], x[yp])
            res['PR AUC'] = pmtrc.pr_auc_score(x[y], x[yp])
        return res
    #
    if y_true is None or y_pred is None:
        msg = "Cannot assess performance without both y_true and y_pred"
        raise ValueError(msg)
    #
    df = stratified_preprocess(X, y_true, y_pred, y_prob, features=features)
    yt, yh, yp = y_cols(df)['col_names'].values()
    pred_cols = [n for n in [yt, yh, yp] if n is not None]
    strat_feats = [f for f in df.columns.tolist() if f not in pred_cols]
    if any(y is None for y in [yt, yh]):
        raise ValidationError("Cannot generate report with undefined targets")
    limit_alert(strat_feats, item_name="features")
    #
    results = __apply_featureGroups(strat_feats, df, __perf_rep, yt, yh, yp)
    if add_overview:
        overview = {'Feature Name': "ALL FEATURES",
                    'Feature Value': "ALL VALUES"}
        ov_dict = __perf_rep(df, yt, yh, yp)
        for k, v in ov_dict.items():
            overview[k] = v
        overview_df = pd.DataFrame(overview, index=[0])
        rprt = pd.concat([overview_df, results], axis=0, ignore_index=True)
    else:
        rprt = results
    rprt = sort_report(rprt)
    return rprt


def __regression_performance_report(X, y_true, y_pred, features:list=None,
                                    add_overview=True):
    """
    Generates a table of stratified performance metrics for each specified
    feature

    Args:
        df (pandas dataframe or compatible object): data to be assessed
        y_true (1D array-like): Sample target true values
        y_pred (1D array-like): Sample target predictions
        features (list): columns in df to be assessed if not all columns.
            Defaults to None.

    Requirements:
        Each feature must be discrete to run stratified analysis. If any data
        are not discrete and there are more than 11 values, the reporter will
        reformat those data into quantiles
    """
    #
    def __perf_rep(x, y, yh):
        _y = y_cols()['disp_names']['yt']
        _yh = y_cols()['disp_names']['yh']
        res = {'Obs.': x.shape[0],
                f'{_y} Mean': x[y].mean(),
                f'{_yh} Mean': x[yh].mean(),
                f'{_yh} Median': x[yh].median(),
                f'{_yh} Std. Dev.': x[yh].std(),
                'Error Mean': (x[yh] - x[y]).mean(),
                'Error Std. Dev.': (x[yh] - x[y]).std(),
                'MAE': mean_absolute_error(x[y], x[yh]),
                'MSE': mean_squared_error(x[y], x[yh])
                }
        return res
    #
    if y_true is None or y_pred is None:
        msg = "Cannot assess performance without both y_true and y_pred"
        raise ValueError(msg)
    #
    df = stratified_preprocess(X, y_true, y_pred, features=features)
    yt, yh, yp = y_cols(df)['col_names'].values()
    pred_cols = [n for n in [yt, yh, yp] if n is not None]
    strat_feats = [f for f in df.columns.tolist() if f not in pred_cols]
    if any(y is None for y in [yt, yh]):
        raise ValidationError("Cannot generate report with undefined targets")
    limit_alert(strat_feats, item_name="features")
    #
    results = __apply_featureGroups(strat_feats, df, __perf_rep, yt, yh)
    if add_overview:
        overview = {'Feature Name': "ALL FEATURES",
                    'Feature Value': "ALL VALUES"}
        ov_dict = __perf_rep(df, yt, yh)
        for k, v in ov_dict.items():
            overview[k] = v
        overview_df = pd.DataFrame(overview, index=[0])
        rprt = pd.concat([overview_df, results], axis=0, ignore_index=True)
    else:
        rprt = results
    rprt = sort_report(rprt)
    return rprt


@iterate_cohorts
def __classification_bias_report(*, X, y_true, y_pred, features:list=None, **kwargs):
    """
    Generates a table of stratified fairness metrics metrics for each specified
    feature

    Note: named arguments are enforced to enable use of iterate_cohorts

    Args:
        df (pandas dataframe or compatible object): data to be assessed
        y_true (1D array-like): Sample target true values; must be binary values
        y_pred (1D array-like): Sample target predictions; must be binary values
        features (list): columns in df to be assessed if not all columns.
            Defaults to None.

    Requirements:
        Each feature must be discrete to run stratified analysis. If any data
        are not discrete and there are more than 11 values, the reporter will
        reformat those data into quantiles
    """
    #
    def pdmean(y_true, y_pred, *args): return np.mean(y_pred.values)

    def __bias_rep(y_true, y_pred, pa_name, priv_grp=1):
        gf_vals = {}
        gf_vals['Selection Ratio'] = aif.ratio(pdmean, y_true, y_pred,
                                               prot_attr=pa_name,
                                               priv_group=priv_grp)
        gf_vals['PPV Ratio'] = \
            fcmtrc.ppv_ratio(y_true, y_pred, pa_name, priv_grp)
        gf_vals['TPR Ratio'] =  \
            fcmtrc.tpr_ratio(y_true, y_pred, pa_name, priv_grp)
        gf_vals['FPR Ratio'] =  \
            fcmtrc.fpr_ratio(y_true, y_pred, pa_name, priv_grp)
        #
        gf_vals['Selection Diff'] = aif.difference(pdmean, y_true, y_pred,
                                                    prot_attr=pa_name,
                                                    priv_group=priv_grp)
        gf_vals['PPV Diff'] = fcmtrc.ppv_diff(y_true, y_pred, pa_name, priv_grp)
        gf_vals['TPR Diff'] = fcmtrc.tpr_diff(y_true, y_pred, pa_name, priv_grp)
        gf_vals['FPR Diff'] = fcmtrc.fpr_diff(y_true, y_pred, pa_name, priv_grp)
        return gf_vals
    #
    if y_true is None or y_pred is None:
        msg = "Cannot assess fairness without both y_true and y_pred"
        raise ValueError(msg)
    #
    df = stratified_preprocess(X, y_true, y_pred, features=features)
    yt, yh, yp = y_cols(df)['col_names'].values()
    pred_cols = [n for n in [yt, yh, yp] if n is not None]
    strat_feats = [f for f in df.columns.tolist() if f not in pred_cols]
    if any(y is None for y in [yt, yh]):
        raise ValidationError("Cannot generate report with undefined targets")
    limit_alert(strat_feats, item_name="features", limit=200)
    #
    results = __apply_biasGroups(strat_feats, df, __bias_rep, yt, yh)
    rprt = sort_report(results)
    return rprt


@iterate_cohorts
def __regression_bias_report(*, X, y_true, y_pred, features:list=None, **kwargs):
    """
    Generates a table of stratified fairness metrics metrics for each specified
    feature

    Note: named arguments are enforced to enable use of iterate_cohorts

    Args:
        df (pandas dataframe or compatible object): data to be assessed
        y_true (1D array-like): Sample target true values
        y_pred (1D array-like): Sample target predictions
        features (list): columns in df to be assessed if not all columns.
            Defaults to None.

    """
    if y_true is None or y_pred is None:
        msg = "Cannot assess fairness without both y_true and y_pred"
        raise ValueError(msg)
    #
    df = stratified_preprocess(X, y_true, y_pred, features=features)
    yt, yh, yp = y_cols(df)['col_names'].values()
    pred_cols = [n for n in [yt, yh, yp] if n is not None]
    strat_feats = [f for f in df.columns.tolist() if f not in pred_cols]
    if any(y is None for y in [yt, yh]):
        raise ValidationError("Cannot generate report with undefined targets")
    limit_alert(strat_feats, item_name="features", limit=200)
    #
    results = __apply_biasGroups(strat_feats, df, __regression_bias, yt, yh)
    rprt = sort_report(results)
    return rprt


def __similarity_measures(X, pa_name, y_true, y_pred):
    # Generate dict of Similarity-Based Fairness measures
    if_vals = {}
    # consistency_score raises error if null values are present in X
    if X.notnull().all().all():
        if_vals['Consistency Score'] = \
            aif.consistency_score(X, y_pred.iloc[:, 0])
    else:
        msg = "Cannot calculate consistency score. Null values present in data."
        logging.warning(msg)
    # Other aif360 metrics (not consistency) can handle null values
    if_vals['Between-Group Gen. Entropy Error'] = \
        aif.between_group_generalized_entropy_error(y_true, y_pred,
                                                        prot_attr=pa_name)
    return if_vals


@iterate_cohorts
def __classification_summary(*, X, prtc_attr, y_true, y_pred, y_prob=None,
                             priv_grp=1, **kwargs):
    """ Returns a pandas dataframe containing fairness measures for the model
        results

    Note: named arguments are enforced to enable use of iterate_cohorts

    Args:
        X (array-like): Sample features
        prtc_attr (array-like, named): Values for the protected attribute
            (note: protected attribute may also be present in X)
        y_true (array-like, 1-D): Sample targets
        y_pred (array-like, 1-D): Sample target predictions
        y_prob (array-like, 1-D): Sample target probabilities
        priv_grp (int): Specifies which label indicates the privileged
            group. Defaults to 1.
    """
    #
    def __summary(X, pa_name, y_true, y_pred, y_prob=None,
                                        priv_grp=1):
        """ Returns a dictionary containing group fairness measures specific
            to binary classification problems

        Args:
            X (pandas DataFrame): Sample features
            pa_name (str):
            y_true (pandas DataFrame): Sample targets
            y_pred (pandas DataFrame): Sample target predictions
            y_prob (pandas DataFrame, optional): Sample target probabilities.
                Defaults to None.
            priv_grp (int): Specifies which label indicates the privileged
                    group. Defaults to 1.
        """
        #
        gf_vals = {}

        gf_vals['Statistical Parity Difference'] = \
            aif.statistical_parity_difference(y_true, y_pred,
                                                prot_attr=pa_name)
        gf_vals['Disparate Impact Ratio'] = \
            aif.disparate_impact_ratio(y_true, y_pred, prot_attr=pa_name)

        gf_vals['Equalized Odds Difference'] = eq_odds_diff(y_true, y_pred,
                                                            prtc_attr=pa_name)
        gf_vals['Equalized Odds Ratio'] = eq_odds_ratio(y_true, y_pred,
                                                        prtc_attr=pa_name)

        # Precision
        gf_vals['Positive Predictive Parity Difference'] = \
            aif.difference(precision_score, y_true,
                                y_pred, prot_attr=pa_name, priv_group=priv_grp)
        gf_vals['Balanced Accuracy Difference'] = \
            aif.difference(balanced_accuracy_score, y_true,
                                y_pred, prot_attr=pa_name, priv_group=priv_grp)
        gf_vals['Balanced Accuracy Ratio'] = \
            aif.ratio(balanced_accuracy_score, y_true,
                        y_pred, prot_attr=pa_name, priv_group=priv_grp)
        if y_prob is not None:
            try:
                gf_vals['AUC Difference'] = \
                    aif.difference(pmtrc.roc_auc_score, y_true, y_prob,
                                    prot_attr=pa_name, priv_group=priv_grp)
            except:
                pass
        return gf_vals

    def __m_p_c(y, yh, yp=None):
        # Returns a dict containing classification performance measure values for
        # non-stratified reports
        res = {'Accuracy': pmtrc.accuracy(y, yh),
            'Balanced Accuracy': pmtrc.balanced_accuracy(y, yh),
            'F1-Score': pmtrc.f1_score(y, yh),
            'Recall': pmtrc.true_positive_rate(y, yh),
            'Precision': pmtrc.precision(y, yh)
            }
        if yp is not None:
            res['ROC_AUC'] = pmtrc.roc_auc_score(y, yp)
            res['PR_AUC'] = pmtrc.pr_auc_score(y, yp)
        return res
    #
    # Validate and Format Arguments
    if not isinstance(priv_grp, int):
        raise ValueError("priv_grp must be an integer value")
    X, prtc_attr, y_true, y_pred, y_prob = \
        standard_preprocess(X, prtc_attr, y_true, y_pred, y_prob, priv_grp)
    pa_name = prtc_attr.columns.tolist()[0]

    # Temporarily prevent processing for more than 2 classes
    # ToDo: enable multiclass
    n_class = np.unique(np.append(y_true.values, y_pred.values)).shape[0]
    if n_class != 2:
        raise ValueError(
            "Reporter cannot yet process multiclass classification models")
    if n_class == 2:
        labels = report_labels()
    else:
        labels = report_labels("multiclass")
    gfl, ifl, mpl, dtl = labels.values()
    # Generate a dictionary of measure values to be converted t a dataframe
    mv_dict = {}
    mv_dict[gfl] =  __summary(X, pa_name, y_true, y_pred, y_prob, priv_grp)
    mv_dict[dtl] = __class_prevalence(y_true, priv_grp)
    if not kwargs.pop('skip_if', False):
        mv_dict[ifl] = __similarity_measures(X, pa_name, y_true, y_pred)
    if not kwargs.pop('skip_performance', False):
        mv_dict[mpl] = __m_p_c(y_true, y_pred)
    # Convert scores to a formatted dataframe and return
    df = pd.DataFrame.from_dict(mv_dict, orient="index").stack().to_frame()
    df = pd.DataFrame(df[0].values.tolist(), index=df.index)
    df.columns = ['Value']
    # Fix the order in which the metrics appear
    metric_order = {gfl: 0, ifl: 1, mpl: 2, dtl: 3}
    df.reset_index(inplace=True)
    df['sortorder'] = df['level_0'].map(metric_order)
    df = df.sort_values('sortorder').drop('sortorder', axis=1)
    df.set_index(['level_0', 'level_1'], inplace=True)
    df.rename_axis(('Metric', 'Measure'), inplace=True)
    return df


def __regression_bias(y_true, y_pred, pa_name, priv_grp=1):
    def pdmean(y_true, y_pred, *args): return np.mean(y_pred.values)
    def meanerr(y_true, y_pred, *args): return np.mean((y_pred - y_true).values)
    #
    gf_vals = {}
    # Ratios
    gf_vals['Mean Prediction Ratio'] = \
        aif.ratio(pdmean, y_true, y_pred,prot_attr=pa_name, priv_group=priv_grp)
    gf_vals['MAE Ratio'] = aif.ratio(mean_absolute_error, y_true, y_pred,
                                     prot_attr=pa_name, priv_group=priv_grp)
    # Differences
    gf_vals['Mean Prediction Difference'] = \
        aif.difference(pdmean, y_true, y_pred,
                       prot_attr=pa_name, priv_group=priv_grp)
    gf_vals['MAE Difference'] = \
        aif.difference(mean_absolute_error, y_true, y_pred,
                       prot_attr=pa_name, priv_group=priv_grp)
    return gf_vals


@iterate_cohorts
def __regression_summary(*, X, prtc_attr, y_true, y_pred, priv_grp=1, subset=None,
                         **kwargs):
    """ Returns a pandas dataframe containing fairness measures for the model
        results

    Note: named arguments are enforced to enable use of iterate_cohorts

    Args:
        X (array-like): Sample features
        prtc_attr (array-like, named): Values for the protected attribute
            (note: protected attribute may also be present in X)
        y_true (array-like, 1-D): Sample targets
        y_pred (array-like, 1-D): Sample target probabilities
        priv_grp (int): Specifies which label indicates the privileged
            group. Defaults to 1.
    """
    #
    # Validate and Format Arguments
    if not isinstance(priv_grp, int):
        raise ValueError("priv_grp must be an integer value")
    X, prtc_attr, y_true, y_pred, _ = \
        standard_preprocess(X, prtc_attr, y_true, y_pred, priv_grp=priv_grp)
    pa_name = prtc_attr.columns.tolist()[0]
    #
    gf_vals = __regression_bias(y_true, y_pred, pa_name, priv_grp=priv_grp)
    #
    if not kwargs.pop('skip_if', False):
        if_vals = __similarity_measures(X, pa_name, y_true, y_pred)

    dt_vals = __class_prevalence(y_true, priv_grp)
    #
    mp_vals = {}
    report = regression_performance(y_true, y_pred)
    for row in report.iterrows():
        mp_vals[row[0]] = row[1]['Score']
    # Convert scores to a formatted dataframe and return
    labels = report_labels("regression")
    measures = {labels['gf_label']: gf_vals,
                labels['if_label']: if_vals,
                labels['mp_label']: mp_vals,
                labels['dt_label']: dt_vals}
    df = pd.DataFrame.from_dict(measures, orient="index").stack().to_frame()
    df = pd.DataFrame(df[0].values.tolist(), index=df.index)
    df.columns = ['Value']
    return df


class __Flagger():
    """
    """
    diffs = ["auc difference" , "balanced accuracy difference",
            "equalized odds difference", "positive predictive parity difference",
            "Statistical Parity Difference", "fpr diff", "tpr diff", "ppv diff"]
            # flag not yet enabled for: "r2 difference"
    ratios = ["balanced accuracy ratio", "disparate impact ratio ",
              "equalized odds ratio", "fpr ratio", "tpr ratio", "ppv ratio"]
            # flag not yet enabled for: "mean prediction ratio", "mae ratio", "r2 ratio"
    stats_high = ["consistency score"]
    stats_low =["between-group gen. entropy error"]

    def __init__(self):
        self.reset()

<<<<<<< HEAD
    def apply_flag(self, df, caption="", sig_fig=4, as_styler=True):
=======
    def apply_flag(self, df, caption="", as_styler=True):
>>>>>>> 3a9dd789
        """ Generates embedded html pandas styler table containing a highlighted
            version of a model comparison dataframe
        Args:
            df (pandas dataframe): Model comparison dataframe (see)
            caption (str, optional): Optional caption for table. Defaults to "".
            as_styler (bool, optional): If True, returns a pandas Styler of the
                highlighted table (to which other styles/highlights can be added).
                Otherwise, returns the table as an embedded HTML object. Defaults
                to False .
        Returns:
            Embedded html or pandas.io.formats.style.Styler
        """
        if caption is None:
            caption = "Fairness Measures"
<<<<<<< HEAD
        # bools are treated as a subclass of int, so must test for both
        if not isinstance(sig_fig, int) or isinstance(sig_fig, bool):
            raise ValueError(f"Invalid value of significant figure: {sig_fig}")
        #
        self.reset()
        self.df, self.labels, self.label_type = self.set_measure_labels(df)
        #
=======
        #
        self.reset()
        self.df, self.labels, self.label_type = self.set_measure_labels(df)
>>>>>>> 3a9dd789
        if self.label_type == "index":
            styled = self.df.style.set_caption(caption
                                    ).apply(self.color_diff, axis=1
                                    ).apply(self.color_ratio, axis=1
                                    ).apply(self.color_st, axis=1)
        else:
<<<<<<< HEAD
            # pd.Styler doesn't support non-unique indices
            if len(self.df.index.unique()) <  len(self.df):
                self.df.reset_index(inplace=True)
            styled = self.df.style.set_caption(caption
                                    ).apply(self.color_diff, axis=0
                                    ).apply(self.color_ratio, axis=0
                                    ).apply(self.color_st, axis=0)
        # Styler will reset precision to 6 sig figs
        styled = styled.set_precision(sig_fig)
=======
            # styler cannot handle non-unique index
            if len(self.df.index.unique()) <  len(self.df):
                self.df.reset_index(inplace=True)
            styled = self.df.style.set_caption(caption
                                ).apply(self.color_diff, axis=0
                                ).apply(self.color_ratio, axis=0
                                ).apply(self.color_st, axis=0)
>>>>>>> 3a9dd789
        # return pandas styler if requested
        if as_styler:
            return styled
        else:
            return HTML(styled.render())
<<<<<<< HEAD
=======

>>>>>>> 3a9dd789

    def color_diff(self, s):
        def is_oor(i): return bool(not -0.1 < i < 0.1 and not np.isnan(i))
        if self.label_type == "index":
            idx = pd.IndexSlice
            lbls = self.df.loc[idx['Group Fairness',
                        [c.lower() in self.diffs for c in self.labels]], :].index
            clr = [f'{self.flag_type}:{self.flag_color}'
                   if (s.name in lbls and is_oor(i)) else '' for i in s]
        else:
            lbls = self.diffs
            clr = [f'{self.flag_type}:{self.flag_color}'
                   if (s.name.lower() in lbls and is_oor(i)) else '' for i in s]
        return clr

    def color_st(self, s):
        def is_oor(n, i):
            res = bool((n in lb_low and i > 0.2)
                        or (n in lb_high and i < 0.8) and not np.isnan(i))
            return res
        if self.label_type == "index":
            idx = pd.IndexSlice
            lb_high = self.df.loc[idx['Individual Fairness',
                        [c.lower() in self.stats_high
                        for c in self.labels]], :].index
            lb_low = self.df.loc[idx['Individual Fairness',
                        [c.lower() in self.stats_low
                                for c in self.labels]], :].index
            clr = [f'{self.flag_type}:{self.flag_color}'
                    if is_oor(s.name, i) else '' for i in s]
        else:
            lb_high = self.stats_high
            lb_low = self.stats_low
            clr = [f'{self.flag_type}:{self.flag_color}'
                   if is_oor(s.name.lower(), i) else '' for i in s]
        return clr

    def color_ratio(self, s):
        def is_oor(i): return bool(not 0.8 < i < 1.2 and not np.isnan(i))
        if self.label_type == "index":
            idx = pd.IndexSlice
            lbls = self.df.loc[idx['Group Fairness',
                        [c.lower() in self.ratios for c in self.labels]], :].index
            clr = [f'{self.flag_type}:{self.flag_color}'
                   if (s.name in lbls and is_oor(i)) else '' for i in s]
        else:
            lbls = self.ratios
            clr = [f'{self.flag_type}:{self.flag_color}'
                   if (s.name.lower() in lbls and is_oor(i)) else '' for i in s]
        return clr

    def reset(self):
        self.df = None
        self.labels = None
        self.label_type = None
        self.flag_type = "background-color"
        self.flag_color = "magenta"

    def set_measure_labels(self, df):
        try:
            labels = df.index.get_level_values(1)
            if type(labels) == pd.core.indexes.numeric.Int64Index:
                label_type = "columns"
            else:
                label_type = "index"
        except:
            label_type = "columns"
        if label_type == "columns":
            labels = df.columns.tolist()
        return df, labels, label_type



<|MERGE_RESOLUTION|>--- conflicted
+++ resolved
@@ -100,13 +100,8 @@
     return __Flagger().apply_flag(df, caption, sig_fig, as_styler)
 
 
-<<<<<<< HEAD
 def bias_report(X, y_true, y_pred, features:list=None, pred_type="classification",
                 sig_fig:int=4, flag_oor=True, **kwargs):
-=======
-def bias_report(X, y_true, y_pred, features:list=None,
-                pred_type="classification", flag_oor=True, **kwargs):
->>>>>>> 3a9dd789
     """ Generates a table of stratified bias metrics
 
     Args:
@@ -133,20 +128,12 @@
     if pred_type not in validtypes:
         raise ValueError(f"Summary report type must be one of {validtypes}")
     if pred_type == "classification":
-<<<<<<< HEAD
         df = __classification_bias_report(X=X, y_true=y_true, y_pred=y_pred,
                                           features=features, **kwargs)
     elif pred_type == "regression":
         df = __regression_bias_report(X=X, y_true=y_true, y_pred=y_pred,
                                       features=features, **kwargs)
     #
-=======
-        df = __classification_bias_report(X=X, y_true=y_true, y_pred=y_pred, features=features, **kwargs)
-    elif pred_type == "regression":
-        msg = "Regression reporting will be available in version 2.0"
-        raise ValueError(msg)
-        # df = __regression_bias_report(X=X, y_true=y_true, y_pred=y_pred, features=features, **kwargs)
->>>>>>> 3a9dd789
     if flag_oor:
         df = flag(df, sig_fig=sig_fig)
     else:
@@ -353,15 +340,9 @@
                                       y_pred=y_pred, y_prob=y_prob,
                                         priv_grp=priv_grp, **kwargs)
     elif pred_type == "regression":
-<<<<<<< HEAD
         df = __regression_summary(X=X, prtc_attr=prtc_attr, y_true=y_true,
                                   y_pred=y_pred, priv_grp=priv_grp, **kwargs)
     #
-=======
-        msg = "Regression reporting will be available in version 2.0"
-        raise ValueError(msg)
-        #df = __regression_summary(X=X, prtc_attr=prtc_attr, y_true=y_true, y_pred=y_pred, priv_grp=priv_grp, **kwargs)
->>>>>>> 3a9dd789
     if flag_oor:
         df = flag(df, sig_fig=sig_fig)
     else:
@@ -906,7 +887,7 @@
 
 
 class __Flagger():
-    """
+    """ Manages flag functionality
     """
     diffs = ["auc difference" , "balanced accuracy difference",
             "equalized odds difference", "positive predictive parity difference",
@@ -921,11 +902,7 @@
     def __init__(self):
         self.reset()
 
-<<<<<<< HEAD
     def apply_flag(self, df, caption="", sig_fig=4, as_styler=True):
-=======
-    def apply_flag(self, df, caption="", as_styler=True):
->>>>>>> 3a9dd789
         """ Generates embedded html pandas styler table containing a highlighted
             version of a model comparison dataframe
         Args:
@@ -940,7 +917,6 @@
         """
         if caption is None:
             caption = "Fairness Measures"
-<<<<<<< HEAD
         # bools are treated as a subclass of int, so must test for both
         if not isinstance(sig_fig, int) or isinstance(sig_fig, bool):
             raise ValueError(f"Invalid value of significant figure: {sig_fig}")
@@ -948,18 +924,12 @@
         self.reset()
         self.df, self.labels, self.label_type = self.set_measure_labels(df)
         #
-=======
-        #
-        self.reset()
-        self.df, self.labels, self.label_type = self.set_measure_labels(df)
->>>>>>> 3a9dd789
         if self.label_type == "index":
             styled = self.df.style.set_caption(caption
                                     ).apply(self.color_diff, axis=1
                                     ).apply(self.color_ratio, axis=1
                                     ).apply(self.color_st, axis=1)
         else:
-<<<<<<< HEAD
             # pd.Styler doesn't support non-unique indices
             if len(self.df.index.unique()) <  len(self.df):
                 self.df.reset_index(inplace=True)
@@ -969,24 +939,11 @@
                                     ).apply(self.color_st, axis=0)
         # Styler will reset precision to 6 sig figs
         styled = styled.set_precision(sig_fig)
-=======
-            # styler cannot handle non-unique index
-            if len(self.df.index.unique()) <  len(self.df):
-                self.df.reset_index(inplace=True)
-            styled = self.df.style.set_caption(caption
-                                ).apply(self.color_diff, axis=0
-                                ).apply(self.color_ratio, axis=0
-                                ).apply(self.color_st, axis=0)
->>>>>>> 3a9dd789
         # return pandas styler if requested
         if as_styler:
             return styled
         else:
             return HTML(styled.render())
-<<<<<<< HEAD
-=======
-
->>>>>>> 3a9dd789
 
     def color_diff(self, s):
         def is_oor(i): return bool(not -0.1 < i < 0.1 and not np.isnan(i))
