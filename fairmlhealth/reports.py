--- conflicted
+++ resolved
@@ -234,7 +234,6 @@
                 res[c] = np.nan
         return res
     #
-<<<<<<< HEAD
     X_df = stratified_preprocess(X=X, features=features)
     Y_df = standard_preprocess(X=Y)[0]
     if X_df.shape[0] != Y_df.shape[0]:
@@ -242,15 +241,6 @@
     if features is None:
         features = X_df.columns.tolist()
     stratified_features = [f for f in features if f in X_df.columns]
-=======
-    df = stratified_preprocess(X, y_true, features=features)
-    yt, _, _ = y_cols(df)['col_names'].values()
-    stratified_features = [f for f in df.columns.tolist() if f != yt]
-    if yt is None:
-        raise ValidationError("Cannot generate report with undefined targets")
-    #
-    results = __apply_toFeatures(stratified_features, df, __data_dict, yt)
->>>>>>> 8904fe02
     #
     res = []
     for t in Y_df.columns:
@@ -882,36 +872,6 @@
     return df
 
 
-<<<<<<< HEAD
-def __y_cols(df=None):
-    ''' Returns a dict of hidden column names for each
-        of the y values used in stratified reporting functions, the keys for
-        which are as follows: "yt"="y true"; "yh"="y predicted";
-        "yp"="y probabilities". This allows for consistent references that are
-        not likely to be found among the actual columns of the data (e.g., so
-        that columns can be added without error).
-
-        Optionally drops name values that are missing from the df argument.
-
-        Args:
-            df (pandas DataFrame, optional): dataframe to check for the presence
-                of known names; names that are not found will be dropped from
-                the results. Defaults to None.
-    '''
-    y_names = {'col_names': {'yt': '__fairmlhealth_y_true',
-                            'yh': '__fairmlhealth_y_pred',
-                            'yp': '__fairmlhealth_y_prob'},
-              'disp_names': {'yt': 'Target',
-                             'yh': 'Pred.',
-                             'yp': 'Prob.'}
-            }
-    #
-    if df is not None:
-        for k in y_names['col_names'].keys():
-            if y_names['col_names'][k] not in df.columns:
-                y_names['col_names'][k] = None
-    return y_names
-=======
 def __clean_names(col):
     ''' If the column is a hidden variable, replaces the variable with a
         display name
@@ -924,4 +884,3 @@
     else:
         display_name = col
     return display_name
->>>>>>> 8904fe02
