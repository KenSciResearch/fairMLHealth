# -*- coding: utf-8 -*-
"""
Tools producing reports of fairness, bias, or model performance measures
Contributors:
    camagallen <ca.magallen@gmail.com>
"""


import aif360.sklearn.metrics as aif
from functools import reduce
from IPython.display import HTML
import logging
import numpy as np
import pandas as pd

from sklearn.metrics import (mean_absolute_error, mean_squared_error,
                             precision_score, balanced_accuracy_score,
                             classification_report)
from scipy import stats
from warnings import catch_warnings, simplefilter, warn, filterwarnings

# Tutorial Libraries
from . import __performance_metrics as pmtrc, __fairness_metrics as fcmtrc
from .__fairness_metrics import eq_odds_diff, eq_odds_ratio
from .__preprocessing import (standard_preprocess, stratified_preprocess,
                              report_labels, y_cols)
from . import tutorial_helpers as helpers
from .__validation import ValidationError
from .utils import format_errwarn, iterate_cohorts


# ToDo: find better solution for these warnings
filterwarnings('ignore', module='pandas')
filterwarnings('ignore', module='sklearn')


''' Mini Reports '''

def classification_performance(y_true, y_pred, target_labels=None,
                               sig_fig:int=4):
    """ Returns a pandas dataframe of the scikit-learn classification report,
        formatted for use in fairMLHealth tools
    Args:
        y_true (array): Target values. Must be compatible with model.predict().
        y_pred (array): Prediction values. Must be compatible with
            model.predict().
        target_labels (list of str): Optional labels for target values.
    """
    if target_labels is None:
        target_labels = [f"target = {t}" for t in set(y_true)]
    report = classification_report(y_true, y_pred, output_dict=True,
                                             target_names=target_labels)
    report = pd.DataFrame(report).transpose()
    # Move accuracy to separate row
    accuracy = report.loc['accuracy', :]
    report.drop('accuracy', inplace=True)
    report.loc['accuracy', 'accuracy'] = accuracy[0]
    report = report.round(sig_fig)
    return report


def regression_performance(y_true, y_pred, sig_fig:int=4):
    """ Returns a pandas dataframe of the regression performance metrics,
        similar to scikit's classification_performance
    Args:
        y_true (array): Target values. Must be compatible with model.predict().
        y_pred (array): Prediction values. Must be compatible with
            model.predict().
    """
    report = {}
    y = y_cols()['disp_names']['yt']
    yh = y_cols()['disp_names']['yh']
    report[f'{y} Mean'] = np.mean(y_true.values)
    report[f'{yh} Mean'] = np.mean(y_pred.values)
    report['MSE'] = mean_squared_error(y_true, y_pred)
    report['MAE'] = mean_absolute_error(y_true, y_pred)
    report['Rsqrd'] = pmtrc.r_squared(y_true, y_pred)
    report = pd.DataFrame().from_dict(report, orient='index'
                          ).rename(columns={0: 'Score'})
    report = report.round(sig_fig)
    return report


''' Main Reports '''


def flag(df, caption:str="", sig_fig:int=4, as_styler:bool=True):
    """ Generates embedded html pandas styler table containing a highlighted
        version of a model comparison dataframe
    Args:
        df (pandas dataframe): Model comparison dataframe (see)
        caption (str, optional): Optional caption for table. Defaults to "".
        as_styler (bool, optional): If True, returns a pandas Styler of the
            highlighted table (to which other styles/highlights can be added).
            Otherwise, returns the table as an embedded HTML object. Defaults
            to False .
    Returns:
        Embedded html or pandas.io.formats.style.Styler
    """
    return __Flagger().apply_flag(df, caption, sig_fig, as_styler)


<<<<<<< HEAD
def bias_report(X, y_true, y_pred, features:list=None, pred_type="classification",
                sig_fig:int=4, flag_oor=False, **kwargs):
=======
def bias_report(X, y_true, y_pred, features:list=None,
                pred_type="classification", flag_oor=True, **kwargs):
>>>>>>> 42801f70
    """ Generates a table of stratified bias metrics

    Args:
        X (array-like): Sample features
        y_true (array-like, 1-D): Sample targets
        y_pred (array-like, 1-D): Sample target predictions
        features (list): columns in X to be assessed if not all columns.
            Defaults to None (i.e. all columns).
        pred_type (str, optional): One of "classification" or "regression".
            Defaults to "classification".
        flag_oor (bool): if true, will apply flagging function to highlight
            fairness metrics which are considered to be outside the "fair" range
            (Out Of Range). Defaults to False.
        priv_grp (int): Specifies which label indicates the privileged
            group. Defaults to 1.

    Raises:
        ValueError

    Returns:
        pandas Data Frame
    """
    validtypes = ["classification", "regression"]
    if pred_type not in validtypes:
        raise ValueError(f"Summary report type must be one of {validtypes}")
    if pred_type == "classification":
        df = __classification_bias_report(X=X, y_true=y_true, y_pred=y_pred,
                                          features=features, **kwargs)
    elif pred_type == "regression":
        df = __regression_bias_report(X=X, y_true=y_true, y_pred=y_pred,
                                      features=features, **kwargs)
    #
    if flag_oor:
        df = flag(df, sig_fig=sig_fig)
    else:
        df = df.round(sig_fig)
    return df


def data_report(X, Y, features:list=None, targets:list=None, add_overview=True,
                sig_fig:int=4):
    """
    Generates a table of stratified data metrics

    Args:
        X (pandas dataframe or compatible object): sample data to be assessed
        Y (pandas dataframe or compatible object): sample targets to be
            assessed. Note that any observations with missing targets will be
            ignored.
        features (list): columns in X to be assessed if not all columns.
            Defaults to None (i.e. all columns).
        targets (list): columns in Y to be assessed if not all columns.
            Defaults to None (i.e. all columns).
        add_overview (bool): whether to add a summary row with metrics for
            "ALL FEATURES" and "ALL VALUES" as a single group. Defaults to True.

    Requirements:
        Each feature must be discrete to run stratified analysis. If any data
        are not discrete and there are more than 11 values, the reporter will
        reformat those data into quantiles
    """
    #
    def entropy(x):
        # use float type for x to avoid boolean interpretation issues if any
        #   pd.NA (integer na) values are prent
        try:
            _x = x.astype(float)
        except ValueError: # convert strings to numeric categories
            _x = pd.Categorical(x).codes
        return stats.entropy(np.unique(_x, return_counts=True)[1], base=2)

    def __data_dict(x, col):
        ''' Generates a dictionary of statistics '''
        res = {'Obs.': x.shape[0]}
        if not x[col].isna().all():
            res[col + " Mean"] = x[col].mean()
            res[col + " Median"] = x[col].median()
            res[col + " Std. Dev."] = x[col].std()
        else:
            # Force addition of second column to ensure proper formatting
            # as pandas series
            for c in [col + " Mean", col + " Median", col + " Std. Dev."]:
                res[c] = np.nan
        return res
    #
    X_df = stratified_preprocess(X=X, features=features)
    Y_df = stratified_preprocess(X=Y, features=targets)
    if X_df.shape[0] != Y_df.shape[0]:
        raise ValidationError("Number of observations mismatch between X and Y")
    #
    if features is None:
        features = X_df.columns.tolist()
    strat_feats = [f for f in features if f in X_df.columns]
    #
    if targets is None:
        targets = Y_df.columns.tolist()
    strat_targs = [t for t in targets if t in Y_df.columns]
    #
    res = []
    # "Obs."" included in index for ease of calculation
    ix_cols = ['Feature Name', 'Feature Value', 'Obs.']
    for t in strat_targs:
        X_df[t] = Y_df[t]
        feat_subset = [f for f in strat_feats if f != t]
        if not any(feat_subset):
            continue
        res_t = __apply_featureGroups(feat_subset, X_df, __data_dict, t)
        # convert id columns to strings to work around bug in pd.concat
        for m in ix_cols:
            res_t[m] = res_t[m].astype(str)
        res.append(res_t.set_index(ix_cols))
    results = pd.concat(res, axis=1).reset_index()
    #
    results['Obs.'] = results['Obs.'].astype(float).astype(int)
    results['Value Prevalence'] = results['Obs.']/X_df.shape[0]
    n_missing = X_df[strat_feats].replace('nan', np.nan
                                ).isna().sum().reset_index()
    n_missing.columns = ['Feature Name', 'Missing Values']
    entropy = X_df[strat_feats].apply(axis=0, func=entropy).reset_index()
    entropy.columns = ['Feature Name', 'Entropy']
    results = results.merge(n_missing, how='left', on='Feature Name'
                    ).merge(entropy, how='left', on='Feature Name')
    #
    if add_overview:
        res = []
        for i, t in enumerate(strat_targs):
            res_t = pd.DataFrame(__data_dict(X_df, t), index=[0])
            res.append(res_t.set_index('Obs.'))
        overview = pd.concat(res, axis=1).reset_index()
        N_feat = len(strat_feats)
        N_missing = n_missing['Missing Values'].sum()
        N_obs = X_df.shape[0]
        overview['Feature Name'] = "ALL FEATURES"
        overview['Feature Value'] = "ALL VALUES"
        overview['Missing Values'] = N_missing,
        overview['Value Prevalence'] = (N_obs*N_feat-N_missing)/(N_obs*N_feat)
        rprt = pd.concat([overview, results], axis=0, ignore_index=True)
    else:
        rprt = results
    #
    rprt = sort_report(rprt)
    rprt = rprt.round(sig_fig)
    return rprt


def performance_report(X, y_true, y_pred, y_prob=None, features:list=None,
                      pred_type="classification", sig_fig:int=4,
                      add_overview=True):
    """ Generates a table of stratified performance metrics

    Args:
        X (pandas dataframe or compatible object): sample data to be assessed
        y_true (array-like, 1-D): Sample targets
        y_pred (array-like, 1-D): Sample target predictions
        y_prob (array-like, 1-D): Sample target probabilities. Defaults to None.
        features (list): columns in X to be assessed if not all columns.
            Defaults to None (i.e. all columns).
        pred_type (str, optional): One of "classification" or "regression".
            Defaults to "classification".
        add_overview (bool): whether to add a summary row with metrics for
            "ALL FEATURES" and "ALL VALUES" as a single group. Defaults to True.

    Raises:
        ValueError

    Returns:
        pandas DataFrame
    """
    validtypes = ["classification", "regression"]
    if pred_type not in validtypes:
        raise ValueError(f"Summary report type must be one of {validtypes}")
    if pred_type == "classification":
        df = __classification_performance_report(X, y_true, y_pred, y_prob,
                                                   features, add_overview)
    elif pred_type == "regression":
        df = __regression_performance_report(X, y_true, y_pred,
                                               features, add_overview)
    #
    df = df.round(sig_fig)
    return df


def sort_report(report):
    """ Sorts columns in standardized order

    Args:
        report (pd.DataFrame): any of the stratified reports produced by this
        module

    Returns:
        pd.DataFrame: sorted report
    """
    yname = y_cols()['disp_names']['yt']
    yhname = y_cols()['disp_names']['yh']
    head_names = ['Feature Name', 'Feature Value', 'Obs.',
                 f'{yname} Mean', f'{yhname} Mean']
    head_cols = [c for c in head_names if c in report.columns]
    tail_cols = sorted([c for c in report.columns if c not in head_cols])
    return report[head_cols + tail_cols]


<<<<<<< HEAD
def summary_report(X, prtc_attr, y_true, y_pred, y_prob=None, flag_oor=False,
                   pred_type="classification", priv_grp=1, sig_fig:int=4,
                   **kwargs):
=======
def summary_report(X, prtc_attr, y_true, y_pred, y_prob=None, flag_oor=True,
                   pred_type="classification", priv_grp=1, **kwargs):
>>>>>>> 42801f70
    """ Generates a summary of fairness measures for a set of predictions
    relative to their input data

    Args:
        X (array-like): Sample features
        prtc_attr (array-like, named): Values for the protected attribute
            (note: protected attribute may also be present in X)
        y_true (array-like, 1-D): Sample targets
        y_pred (array-like, 1-D): Sample target predictions
        y_prob (array-like, 1-D): Sample target probabilities. Defaults to None.
        flag_oor (bool): if true, will apply flagging function to highlight
            fairness metrics which are considered to be outside the "fair" range
            (Out Of Range). Defaults to False.
        pred_type (str, optional): One of "classification" or "regression".
            Defaults to "classification".
        priv_grp (int): Specifies which label indicates the privileged
            group. Defaults to 1.

    Raises:
        ValueError

    Returns:
        pandas DataFrame
    """
    validtypes = ["classification", "regression"]
    if pred_type not in validtypes:
        raise ValueError(f"Summary report type must be one of {validtypes}")
    if pred_type == "classification":
        df = __classification_summary(X=X, prtc_attr=prtc_attr, y_true=y_true,
                                      y_pred=y_pred, y_prob=y_prob,
                                        priv_grp=priv_grp, **kwargs)
    elif pred_type == "regression":
        df = __regression_summary(X=X, prtc_attr=prtc_attr, y_true=y_true,
                                  y_pred=y_pred, priv_grp=priv_grp, **kwargs)
    #
    if flag_oor:
        df = flag(df, sig_fig=sig_fig)
    else:
        df = df.round(sig_fig)
    return df


''' Private Functions '''


@format_errwarn
def __apply_featureGroups(features, df, func, *args):
    """ Iteratively applies a function across groups of each stratified feature,
    collecting errors and warnings to be displayed succinctly after processing

    Args:
        features (list): columns of df to be iteratively analyzed
        df (pd.DataFrame): data to be analyzed
        func (function): a function accepting *args and returning a dictionary

    Returns:
        pd.DataFrame: set of results for each feature-value
    """
    #
    errs = {}
    warns = {}
    res = []
    for f in features:
        # Data are expected in string format
        with catch_warnings(record=True) as w:
            simplefilter("always")
            try:
                grp = df.groupby(f)
                grp_res = grp.apply(lambda x: pd.Series(func(x, *args)))
            except BaseException as e:
                errs[f] = e
                continue
            if len(w) > 0:
                warns[f] = w
        grp_res = grp_res.reset_index().rename(columns={f: 'Feature Value'})
        grp_res.insert(0, 'Feature Name', f)
        res.append(grp_res)
    if len(res) == 0:
        results = pd.DataFrame(columns=['Feature Name', 'Feature Value'])
    else:
        results = pd.concat(res, ignore_index=True)
    return results, errs, warns


@format_errwarn
def __apply_biasGroups(features, df, func, yt, yh):
    """ Iteratively applies a function across groups of each stratified feature,
    collecting errors and warnings to be displayed succinctly after processing.

    Args:
        features (list): columns of df to be iteratively analyzed
        df (pd.DataFrame): data to be analyzed
        func (function): a function accepting two array arguments for comparison
            (selected from df as yt and yh), as well as a pa_name (str) and
            priv_grp (int) which will be set by __apply_biasGroups. This function
            must return a dictionary.
        yt (string): name of column found in df containing target values
        yh (string): name of column found in df containing predicted values

    Returns:
        pd.DataFrame: set of results for each feature-value
    """
    #
    errs = {}
    warns = {}
    pa_name = 'prtc_attr'
    res = []
    for f in features:
        df[f] = df[f].astype(str)
        vals = sorted(df[f].unique().tolist())
        # AIF360 can't handle float types
        for v in vals:
            df[pa_name] = 0
            df.loc[df[f].eq(v), pa_name] = 1
            if v != "nan":
                df.loc[df[f].eq("nan"), pa_name] = np.nan
            # Nothing to measure if only one value is present (other than nan)
            if df[pa_name].nunique() == 1:
                continue
            # Data are expected in string format
            with catch_warnings(record=True) as w:
                simplefilter("always")
                subset = df.loc[df[pa_name].notnull(),
                                    [pa_name, yt, yh]].set_index(pa_name)
                try:
                    #
                    grp_res = func(subset[yt], subset[yh], pa_name, priv_grp=1)
                except BaseException as e:
                    errs[f] = e
                    continue
                if len(w) > 0:
                    warns[f] = w
            grp_res = pd.DataFrame(grp_res, index=[0])
            grp_res.insert(0, 'Feature Name', f)
            grp_res.insert(1, 'Feature Value', v)
            res.append(grp_res)
    if len(res) == 0:
        results = pd.DataFrame(columns=['Feature Name', 'Feature Value'])
    else:
        results = pd.concat(res, ignore_index=True)
    return results, errs, warns


def __class_prevalence(y_true, priv_grp):
    """Returns a dictionary of data metrics applicable to evaluation of
    fairness
    Args:
        y_true (pandas DataFrame): Sample targets
        priv_grp (int): Specifies which label indicates the privileged
                group. Defaults to 1.
    """
    dt_vals = {}
    prev = round(100*y_true[y_true.eq(priv_grp)].sum()/y_true.shape[0])
    if not isinstance(prev, float):
        prev = prev[0]
    dt_vals['Prevalence of Privileged Class (%)'] = prev
    return dt_vals


def __classification_performance_report(X, y_true, y_pred, y_prob=None,
                                        features:list=None, add_overview=True):
    """
    Generates a table of stratified performance metrics for each specified
    feature

    Args:
        df (pandas dataframe or compatible object): data to be assessed
        y_true (1D array-like): Sample target true values; must be binary values
        y_pred (1D array-like): Sample target predictions; must be binary values
        y_prob (1D array-like, optional): Sample target probabilities. Defaults
            to None.
        features (list): columns in df to be assessed if not all columns.
            Defaults to None.
    """
    #
    def __perf_rep(x, y, yh, yp):
        _y = y_cols()['disp_names']['yt']
        _yh = y_cols()['disp_names']['yh']
        res = {'Obs.': x.shape[0],
            f'{_y} Mean': x[y].mean(),
            f'{_yh} Mean': x[yh].mean(),
            'TPR': pmtrc.true_positive_rate(x[y], x[yh]),
            'FPR': pmtrc.false_positive_rate(x[y], x[yh]),
            'Accuracy': pmtrc.accuracy(x[y], x[yh]),
            'Precision': pmtrc.precision(x[y], x[yh])  # PPV
            }
        if yp is not None:
            res['ROC AUC'] = pmtrc.roc_auc_score(x[y], x[yp])
            res['PR AUC'] = pmtrc.pr_auc_score(x[y], x[yp])
        return res
    #
    if y_true is None or y_pred is None:
        msg = "Cannot assess performance without both y_true and y_pred"
        raise ValueError(msg)
    #
    df = stratified_preprocess(X, y_true, y_pred, y_prob, features=features)
    yt, yh, yp = y_cols(df)['col_names'].values()
    pred_cols = [n for n in [yt, yh, yp] if n is not None]
    strat_feats = [f for f in df.columns.tolist() if f not in pred_cols]
    if any(y is None for y in [yt, yh]):
        raise ValidationError("Cannot generate report with undefined targets")
    #
    results = __apply_featureGroups(strat_feats, df, __perf_rep, yt, yh, yp)
    if add_overview:
        overview = {'Feature Name': "ALL FEATURES",
                    'Feature Value': "ALL VALUES"}
        ov_dict = __perf_rep(df, yt, yh, yp)
        for k, v in ov_dict.items():
            overview[k] = v
        overview_df = pd.DataFrame(overview, index=[0])
        rprt = pd.concat([overview_df, results], axis=0, ignore_index=True)
    else:
        rprt = results
    rprt = sort_report(rprt)
    return rprt


def __regression_performance_report(X, y_true, y_pred, features:list=None,
                                    add_overview=True):
    """
    Generates a table of stratified performance metrics for each specified
    feature

    Args:
        df (pandas dataframe or compatible object): data to be assessed
        y_true (1D array-like): Sample target true values
        y_pred (1D array-like): Sample target predictions
        features (list): columns in df to be assessed if not all columns.
            Defaults to None.

    Requirements:
        Each feature must be discrete to run stratified analysis. If any data
        are not discrete and there are more than 11 values, the reporter will
        reformat those data into quantiles
    """
    #
    def __perf_rep(x, y, yh):
        _y = y_cols()['disp_names']['yt']
        _yh = y_cols()['disp_names']['yh']
        res = {'Obs.': x.shape[0],
                f'{_y} Mean': x[y].mean(),
                f'{_yh} Mean': x[yh].mean(),
                f'{_yh} Median': x[yh].median(),
                f'{_yh} Std. Dev.': x[yh].std(),
                'Error Mean': (x[yh] - x[y]).mean(),
                'Error Std. Dev.': (x[yh] - x[y]).std(),
                'MAE': mean_absolute_error(x[y], x[yh]),
                'MSE': mean_squared_error(x[y], x[yh])
                }
        return res
    #
    if y_true is None or y_pred is None:
        msg = "Cannot assess performance without both y_true and y_pred"
        raise ValueError(msg)
    #
    df = stratified_preprocess(X, y_true, y_pred, features=features)
    yt, yh, yp = y_cols(df)['col_names'].values()
    pred_cols = [n for n in [yt, yh, yp] if n is not None]
    strat_feats = [f for f in df.columns.tolist() if f not in pred_cols]
    if any(y is None for y in [yt, yh]):
        raise ValidationError("Cannot generate report with undefined targets")
    #
    results = __apply_featureGroups(strat_feats, df, __perf_rep, yt, yh)
    if add_overview:
        overview = {'Feature Name': "ALL FEATURES",
                    'Feature Value': "ALL VALUES"}
        ov_dict = __perf_rep(df, yt, yh)
        for k, v in ov_dict.items():
            overview[k] = v
        overview_df = pd.DataFrame(overview, index=[0])
        rprt = pd.concat([overview_df, results], axis=0, ignore_index=True)
    else:
        rprt = results
    rprt = sort_report(rprt)
    return rprt


@iterate_cohorts
def __classification_bias_report(*, X, y_true, y_pred, features:list=None, **kwargs):
    """
    Generates a table of stratified fairness metrics metrics for each specified
    feature

    Note: named arguments are enforced to enable use of iterate_cohorts

    Args:
        df (pandas dataframe or compatible object): data to be assessed
        y_true (1D array-like): Sample target true values; must be binary values
        y_pred (1D array-like): Sample target predictions; must be binary values
        features (list): columns in df to be assessed if not all columns.
            Defaults to None.

    Requirements:
        Each feature must be discrete to run stratified analysis. If any data
        are not discrete and there are more than 11 values, the reporter will
        reformat those data into quantiles
    """
    #
    def pdmean(y_true, y_pred, *args): return np.mean(y_pred.values)

    def __bias_rep(y_true, y_pred, pa_name, priv_grp=1):
        gf_vals = {}
        gf_vals['Selection Ratio'] = aif.ratio(pdmean, y_true, y_pred,
                                               prot_attr=pa_name,
                                               priv_group=priv_grp)
        gf_vals['PPV Ratio'] = \
            fcmtrc.ppv_ratio(y_true, y_pred, pa_name, priv_grp)
        gf_vals['TPR Ratio'] =  \
            fcmtrc.tpr_ratio(y_true, y_pred, pa_name, priv_grp)
        gf_vals['FPR Ratio'] =  \
            fcmtrc.fpr_ratio(y_true, y_pred, pa_name, priv_grp)
        #
        gf_vals['Selection Diff'] = aif.difference(pdmean, y_true, y_pred,
                                                    prot_attr=pa_name,
                                                    priv_group=priv_grp)
        gf_vals['PPV Diff'] = fcmtrc.ppv_diff(y_true, y_pred, pa_name, priv_grp)
        gf_vals['TPR Diff'] = fcmtrc.tpr_diff(y_true, y_pred, pa_name, priv_grp)
        gf_vals['FPR Diff'] = fcmtrc.fpr_diff(y_true, y_pred, pa_name, priv_grp)
        return gf_vals
    #
    if y_true is None or y_pred is None:
        msg = "Cannot assess fairness without both y_true and y_pred"
        raise ValueError(msg)
    #
    df = stratified_preprocess(X, y_true, y_pred, features=features)
    yt, yh, yp = y_cols(df)['col_names'].values()
    pred_cols = [n for n in [yt, yh, yp] if n is not None]
    strat_feats = [f for f in df.columns.tolist() if f not in pred_cols]
    if any(y is None for y in [yt, yh]):
        raise ValidationError("Cannot generate report with undefined targets")
    #
    results = __apply_biasGroups(strat_feats, df, __bias_rep, yt, yh)
    rprt = sort_report(results)
    return rprt


@iterate_cohorts
def __regression_bias_report(*, X, y_true, y_pred, features:list=None, **kwargs):
    """
    Generates a table of stratified fairness metrics metrics for each specified
    feature

    Note: named arguments are enforced to enable use of iterate_cohorts

    Args:
        df (pandas dataframe or compatible object): data to be assessed
        y_true (1D array-like): Sample target true values
        y_pred (1D array-like): Sample target predictions
        features (list): columns in df to be assessed if not all columns.
            Defaults to None.

    """
    if y_true is None or y_pred is None:
        msg = "Cannot assess fairness without both y_true and y_pred"
        raise ValueError(msg)
    #
    df = stratified_preprocess(X, y_true, y_pred, features=features)
    yt, yh, yp = y_cols(df)['col_names'].values()
    pred_cols = [n for n in [yt, yh, yp] if n is not None]
    strat_feats = [f for f in df.columns.tolist() if f not in pred_cols]
    if any(y is None for y in [yt, yh]):
        raise ValidationError("Cannot generate report with undefined targets")
    #
    results = __apply_biasGroups(strat_feats, df, __regression_bias, yt, yh)
    rprt = sort_report(results)
    return rprt


def __similarity_measures(X, pa_name, y_true, y_pred):
    # Generate dict of Similarity-Based Fairness measures
    if_vals = {}
    # consistency_score raises error if null values are present in X
    if X.notnull().all().all():
        if_vals['Consistency Score'] = \
            aif.consistency_score(X, y_pred.iloc[:, 0])
    else:
        msg = "Cannot calculate consistency score. Null values present in data."
        logging.warning(msg)
    # Other aif360 metrics (not consistency) can handle null values
    if_vals['Between-Group Gen. Entropy Error'] = \
        aif.between_group_generalized_entropy_error(y_true, y_pred,
                                                        prot_attr=pa_name)
    return if_vals


@iterate_cohorts
def __classification_summary(*, X, prtc_attr, y_true, y_pred, y_prob=None,
                             priv_grp=1, **kwargs):
    """ Returns a pandas dataframe containing fairness measures for the model
        results

    Note: named arguments are enforced to enable use of iterate_cohorts

    Args:
        X (array-like): Sample features
        prtc_attr (array-like, named): Values for the protected attribute
            (note: protected attribute may also be present in X)
        y_true (array-like, 1-D): Sample targets
        y_pred (array-like, 1-D): Sample target predictions
        y_prob (array-like, 1-D): Sample target probabilities
        priv_grp (int): Specifies which label indicates the privileged
            group. Defaults to 1.
    """
    #
    def __summary(X, pa_name, y_true, y_pred, y_prob=None,
                                        priv_grp=1):
        """ Returns a dictionary containing group fairness measures specific
            to binary classification problems

        Args:
            X (pandas DataFrame): Sample features
            pa_name (str):
            y_true (pandas DataFrame): Sample targets
            y_pred (pandas DataFrame): Sample target predictions
            y_prob (pandas DataFrame, optional): Sample target probabilities.
                Defaults to None.
            priv_grp (int): Specifies which label indicates the privileged
                    group. Defaults to 1.
        """
        #
        gf_vals = {}

        gf_vals['Statistical Parity Difference'] = \
            aif.statistical_parity_difference(y_true, y_pred,
                                                prot_attr=pa_name)
        gf_vals['Disparate Impact Ratio'] = \
            aif.disparate_impact_ratio(y_true, y_pred, prot_attr=pa_name)

        gf_vals['Equalized Odds Difference'] = eq_odds_diff(y_true, y_pred,
                                                            prtc_attr=pa_name)
        gf_vals['Equalized Odds Ratio'] = eq_odds_ratio(y_true, y_pred,
                                                        prtc_attr=pa_name)

        # Precision
        gf_vals['Positive Predictive Parity Difference'] = \
            aif.difference(precision_score, y_true,
                                y_pred, prot_attr=pa_name, priv_group=priv_grp)
        gf_vals['Balanced Accuracy Difference'] = \
            aif.difference(balanced_accuracy_score, y_true,
                                y_pred, prot_attr=pa_name, priv_group=priv_grp)
        gf_vals['Balanced Accuracy Ratio'] = \
            aif.ratio(balanced_accuracy_score, y_true,
                        y_pred, prot_attr=pa_name, priv_group=priv_grp)
        if y_prob is not None:
            try:
                gf_vals['AUC Difference'] = \
                    aif.difference(pmtrc.roc_auc_score, y_true, y_prob,
                                    prot_attr=pa_name, priv_group=priv_grp)
            except:
                pass
        return gf_vals

    def __m_p_c(y, yh, yp=None):
        # Returns a dict containing classification performance measure values for
        # non-stratified reports
        res = {'Accuracy': pmtrc.accuracy(y, yh),
            'Balanced Accuracy': pmtrc.balanced_accuracy(y, yh),
            'F1-Score': pmtrc.f1_score(y, yh),
            'Recall': pmtrc.true_positive_rate(y, yh),
            'Precision': pmtrc.precision(y, yh)
            }
        if yp is not None:
            res['ROC_AUC'] = pmtrc.roc_auc_score(y, yp)
            res['PR_AUC'] = pmtrc.pr_auc_score(y, yp)
        return res
    #
    # Validate and Format Arguments
    if not isinstance(priv_grp, int):
        raise ValueError("priv_grp must be an integer value")
    X, prtc_attr, y_true, y_pred, y_prob = \
        standard_preprocess(X, prtc_attr, y_true, y_pred, y_prob, priv_grp)
    pa_name = prtc_attr.columns.tolist()[0]

    # Temporarily prevent processing for more than 2 classes
    # ToDo: enable multiclass
    n_class = np.unique(np.append(y_true.values, y_pred.values)).shape[0]
    if n_class != 2:
        raise ValueError(
            "Reporter cannot yet process multiclass classification models")
    if n_class == 2:
        labels = report_labels()
    else:
        labels = report_labels("multiclass")
    gfl, ifl, mpl, dtl = labels.values()
    # Generate a dictionary of measure values to be converted t a dataframe
    mv_dict = {}
    mv_dict[gfl] =  __summary(X, pa_name, y_true, y_pred, y_prob, priv_grp)
    mv_dict[dtl] = __class_prevalence(y_true, priv_grp)
    if not kwargs.pop('skip_if', False):
        mv_dict[ifl] = __similarity_measures(X, pa_name, y_true, y_pred)
    if not kwargs.pop('skip_performance', False):
        mv_dict[mpl] = __m_p_c(y_true, y_pred)
    # Convert scores to a formatted dataframe and return
    df = pd.DataFrame.from_dict(mv_dict, orient="index").stack().to_frame()
    df = pd.DataFrame(df[0].values.tolist(), index=df.index)
    df.columns = ['Value']
    # Fix the order in which the metrics appear
    metric_order = {gfl: 0, ifl: 1, mpl: 2, dtl: 3}
    df.reset_index(inplace=True)
    df['sortorder'] = df['level_0'].map(metric_order)
    df = df.sort_values('sortorder').drop('sortorder', axis=1)
    df.set_index(['level_0', 'level_1'], inplace=True)
    df.rename_axis(('Metric', 'Measure'), inplace=True)
    return df


def __regression_bias(y_true, y_pred, pa_name, priv_grp=1):
    def pdmean(y_true, y_pred, *args): return np.mean(y_pred.values)
    def meanerr(y_true, y_pred, *args): return np.mean((y_pred - y_true).values)
    #
    gf_vals = {}
    # Ratios
    gf_vals['Mean Prediction Ratio'] = \
        aif.ratio(pdmean, y_true, y_pred,prot_attr=pa_name, priv_group=priv_grp)
    gf_vals['MAE Ratio'] = aif.ratio(mean_absolute_error, y_true, y_pred,
                                     prot_attr=pa_name, priv_group=priv_grp)
    # Differences
    gf_vals['Mean Prediction Difference'] = \
        aif.difference(pdmean, y_true, y_pred,
                       prot_attr=pa_name, priv_group=priv_grp)
    gf_vals['MAE Difference'] = \
        aif.difference(mean_absolute_error, y_true, y_pred,
                       prot_attr=pa_name, priv_group=priv_grp)
    return gf_vals


@iterate_cohorts
def __regression_summary(*, X, prtc_attr, y_true, y_pred, priv_grp=1, subset=None,
                         **kwargs):
    """ Returns a pandas dataframe containing fairness measures for the model
        results

    Note: named arguments are enforced to enable use of iterate_cohorts

    Args:
        X (array-like): Sample features
        prtc_attr (array-like, named): Values for the protected attribute
            (note: protected attribute may also be present in X)
        y_true (array-like, 1-D): Sample targets
        y_pred (array-like, 1-D): Sample target probabilities
        priv_grp (int): Specifies which label indicates the privileged
            group. Defaults to 1.
    """
    #
    # Validate and Format Arguments
    if not isinstance(priv_grp, int):
        raise ValueError("priv_grp must be an integer value")
    X, prtc_attr, y_true, y_pred, _ = \
        standard_preprocess(X, prtc_attr, y_true, y_pred, priv_grp=priv_grp)
    pa_name = prtc_attr.columns.tolist()[0]
    #
    gf_vals = __regression_bias(y_true, y_pred, pa_name, priv_grp=priv_grp)
    #
    if not kwargs.pop('skip_if', False):
        if_vals = __similarity_measures(X, pa_name, y_true, y_pred)

    dt_vals = __class_prevalence(y_true, priv_grp)
    #
    mp_vals = {}
    report = regression_performance(y_true, y_pred)
    for row in report.iterrows():
        mp_vals[row[0]] = row[1]['Score']
    # Convert scores to a formatted dataframe and return
    labels = report_labels("regression")
    measures = {labels['gf_label']: gf_vals,
                labels['if_label']: if_vals,
                labels['mp_label']: mp_vals,
                labels['dt_label']: dt_vals}
    df = pd.DataFrame.from_dict(measures, orient="index").stack().to_frame()
    df = pd.DataFrame(df[0].values.tolist(), index=df.index)
    df.columns = ['Value']
    return df


class __Flagger():
    """
    """
    diffs = ["auc difference" , "balanced accuracy difference",
            "equalized odds difference", "positive predictive parity difference",
            "Statistical Parity Difference", "fpr diff", "tpr diff", "ppv diff"]
            # flag not yet enabled for: "r2 difference"
    ratios = ["balanced accuracy ratio", "disparate impact ratio ",
              "equalized odds ratio", "fpr ratio", "tpr ratio", "ppv ratio"]
            # flag not yet enabled for: "mean prediction ratio", "mae ratio", "r2 ratio"
    stats_high = ["consistency score"]
    stats_low =["between-group gen. entropy error"]

    def __init__(self):
        self.reset()

    def apply_flag(self, df, caption="", sig_fig=4, as_styler=True):
        """ Generates embedded html pandas styler table containing a highlighted
            version of a model comparison dataframe
        Args:
            df (pandas dataframe): Model comparison dataframe (see)
            caption (str, optional): Optional caption for table. Defaults to "".
            as_styler (bool, optional): If True, returns a pandas Styler of the
                highlighted table (to which other styles/highlights can be added).
                Otherwise, returns the table as an embedded HTML object. Defaults
                to False .
        Returns:
            Embedded html or pandas.io.formats.style.Styler
        """
        if caption is None:
            caption = "Fairness Measures"
        # bools are treated as a subclass of int, so must test for both
        if not isinstance(sig_fig, int) or isinstance(sig_fig, bool):
            raise ValueError(f"Invalid value of significant figure: {sig_fig}")
        #
        self.reset()
        self.df, self.labels, self.label_type = self.set_measure_labels(df)
        #
        if self.label_type == "index":
            styled = self.df.style.set_caption(caption
                                    ).apply(self.color_diff, axis=1
                                    ).apply(self.color_ratio, axis=1
                                    ).apply(self.color_st, axis=1)
        else:
            # styler cannot handle non-unique index
            if len(self.df.index.unique()) <  len(self.df):
                self.df.reset_index(inplace=True)
            styled = self.df.style.set_caption(caption
                                    ).apply(self.color_diff, axis=0
                                    ).apply(self.color_ratio, axis=0
                                    ).apply(self.color_st, axis=0)
        # Styler will reset precision to 6 sig figs
        styled = styled.set_precision(sig_fig)
        # return pandas styler if requested
        if as_styler:
            return styled
        else:
            return HTML(styled.render())


    def color_diff(self, s):
        def is_oor(i): return bool(not -0.1 < i < 0.1 and not np.isnan(i))
        if self.label_type == "index":
            idx = pd.IndexSlice
            lbls = self.df.loc[idx['Group Fairness',
                        [c.lower() in self.diffs for c in self.labels]], :].index
            clr = [f'{self.flag_type}:{self.flag_color}'
                   if (s.name in lbls and is_oor(i)) else '' for i in s]
        else:
            lbls = self.diffs
            clr = [f'{self.flag_type}:{self.flag_color}'
                   if (s.name.lower() in lbls and is_oor(i)) else '' for i in s]
        return clr

    def color_st(self, s):
        def is_oor(n, i):
            res = bool((n in lb_low and i > 0.2)
                        or (n in lb_high and i < 0.8) and not np.isnan(i))
            return res
        if self.label_type == "index":
            idx = pd.IndexSlice
            lb_high = self.df.loc[idx['Individual Fairness',
                        [c.lower() in self.stats_high
                        for c in self.labels]], :].index
            lb_low = self.df.loc[idx['Individual Fairness',
                        [c.lower() in self.stats_low
                                for c in self.labels]], :].index
            clr = [f'{self.flag_type}:{self.flag_color}'
                    if is_oor(s.name, i) else '' for i in s]
        else:
            lb_high = self.stats_high
            lb_low = self.stats_low
            clr = [f'{self.flag_type}:{self.flag_color}'
                   if is_oor(s.name.lower(), i) else '' for i in s]
        return clr

    def color_ratio(self, s):
        def is_oor(i): return bool(not 0.8 < i < 1.2 and not np.isnan(i))
        if self.label_type == "index":
            idx = pd.IndexSlice
            lbls = self.df.loc[idx['Group Fairness',
                        [c.lower() in self.ratios for c in self.labels]], :].index
            clr = [f'{self.flag_type}:{self.flag_color}'
                   if (s.name in lbls and is_oor(i)) else '' for i in s]
        else:
            lbls = self.ratios
            clr = [f'{self.flag_type}:{self.flag_color}'
                   if (s.name.lower() in lbls and is_oor(i)) else '' for i in s]
        return clr

    def reset(self):
        self.df = None
        self.labels = None
        self.label_type = None
        self.flag_type = "background-color"
        self.flag_color = "magenta"

    def set_measure_labels(self, df):
        try:
            labels = df.index.get_level_values(1)
            if type(labels) == pd.core.indexes.numeric.Int64Index:
                label_type = "columns"
            else:
                label_type = "index"
        except:
            label_type = "columns"
        if label_type == "columns":
            labels = df.columns.tolist()
        return df, labels, label_type



<|MERGE_RESOLUTION|>--- conflicted
+++ resolved
@@ -100,13 +100,8 @@
     return __Flagger().apply_flag(df, caption, sig_fig, as_styler)
 
 
-<<<<<<< HEAD
 def bias_report(X, y_true, y_pred, features:list=None, pred_type="classification",
-                sig_fig:int=4, flag_oor=False, **kwargs):
-=======
-def bias_report(X, y_true, y_pred, features:list=None,
-                pred_type="classification", flag_oor=True, **kwargs):
->>>>>>> 42801f70
+                sig_fig:int=4, flag_oor=True, **kwargs):
     """ Generates a table of stratified bias metrics
 
     Args:
@@ -222,8 +217,7 @@
     #
     results['Obs.'] = results['Obs.'].astype(float).astype(int)
     results['Value Prevalence'] = results['Obs.']/X_df.shape[0]
-    n_missing = X_df[strat_feats].replace('nan', np.nan
-                                ).isna().sum().reset_index()
+    n_missing = X_df[strat_feats].replace('nan', np.nan).isna().sum().reset_index()
     n_missing.columns = ['Feature Name', 'Missing Values']
     entropy = X_df[strat_feats].apply(axis=0, func=entropy).reset_index()
     entropy.columns = ['Feature Name', 'Entropy']
@@ -308,14 +302,9 @@
     return report[head_cols + tail_cols]
 
 
-<<<<<<< HEAD
-def summary_report(X, prtc_attr, y_true, y_pred, y_prob=None, flag_oor=False,
+def summary_report(X, prtc_attr, y_true, y_pred, y_prob=None, flag_oor=True,
                    pred_type="classification", priv_grp=1, sig_fig:int=4,
                    **kwargs):
-=======
-def summary_report(X, prtc_attr, y_true, y_pred, y_prob=None, flag_oor=True,
-                   pred_type="classification", priv_grp=1, **kwargs):
->>>>>>> 42801f70
     """ Generates a summary of fairness measures for a set of predictions
     relative to their input data
 
