import aif360.sklearn.metrics as aif_mtrc
from fairmlhealth import reports
import numpy as np
import pandas as pd
from pandas.api.types import is_string_dtype
from pandas.api.types import is_numeric_dtype
from scipy import stats
import sklearn.metrics as sk_metric
<<<<<<< HEAD
import warnings


from . import __classification_metrics as clmtrc, __fairness_metrics as fcmtrc
from .utils import __preprocess_input, ValidationError

=======
from . import __classification_metrics as clmtrc
from .utils import __preprocess_input, ValidationError
>>>>>>> bc33ff1d


''' Utility Functions '''


def __y_cols(df=None):
    ''' Returns a dict of hidden column names for each
        of the y values used in stratified reporting functions, the keys for
        which are as follows: "yt"="y true"; "yh"="y predicted";
        "yp"="y probabilities". This allows for consistent references that are
        not likely to be found among the actual columns of the data (e.g., so
        that columns can be added without error).

        Optionally drops name values that are missing from the df argument.

        Args:
            df (pandas DataFrame, optional): dataframe to check for the presence
                of known names; names that are not found will be dropped from
                the results. Defaults to None.
    '''
    y_names = {'col_names': {'yt': '__fairmlhealth_y_true',
                            'yh': '__fairmlhealth_y_pred',
                            'yp': '__fairmlhealth_y_prob'},
              'disp_names': {'yt': 'Target',
                             'yh': 'Prediction',
                             'yp': 'Probability'}
            }
    #
    if df is not None:
        for k in y_names['col_names'].keys():
            if y_names['col_names'][k] not in df.columns:
                y_names['col_names'][k] = None
    return y_names


''' Data Reporting '''


def __preprocess_stratified(X, y_true, y_pred=None, y_prob=None,
                            features:list=None):
    """
    Runs validation and formats data for use in stratified reports

    Args:
        df (pandas dataframe or compatible object): sample data to be assessed
        y_true (1D array-like): Sample targets
        y_pred (1D array-like): Sample target predictions
        y_prob (1D array-like, optional): Sample target probabilities. Defaults
            to None.
        features (list): columns in df to be assessed if not all columns.
            Defaults to None.

    Requirements:
        - Each feature must be discrete to run stratified analysis, and must be
        binary to run the assessment. If any data are not discrete and there
        are more than 11 values, the reporter will reformat those data into
        quantiles
    """
    #
    max_cats = 11
    #
    X, _, y_true, y_pred, y_prob = \
        __preprocess_input(X, prtc_attr=None, y_true=y_true, y_pred=y_pred,
                           y_prob=y_prob)
    yt, yh, yp = (__y_cols())['col_names'].values()
    # Attach y variables and subset to expected columns
    df = X.copy()
    pred_cols = []
    if y_true is not None:
        df[yt] = y_true.values
        pred_cols.append(yt)
    if y_pred is not None:
        df[yh] = y_pred.values
        pred_cols.append(yh)
    if y_prob is not None:
        df[yp] = y_prob.values
        pred_cols.append(yp)
    if features is None:
        features = X.columns.tolist()
    stratified_features = [f for f in features if f not in pred_cols]
    df = df.loc[:, stratified_features + pred_cols]
    #
    over_max_vals = []
    for f in stratified_features:
<<<<<<< HEAD
        if df[f].nunique() > max_cats:
            over_max_vals.append(f)
        else:
            pass
        df[f].fillna(np.nan, inplace=True)
=======
        # stratified analysis can only be run on discrete columns
        if df[f].nunique() > max_cats:
            over_max_vals.append(f)
        elif df[f].isna().any():
            df[f].fillna(np.nan, inplace=True)
>>>>>>> bc33ff1d
        df[f] = df[f].astype(str)
    if any(over_max_vals):
        print(f"USER ALERT! The following features have more than {max_cats}",
              "values, which will slow processing time. Consider reducing to",
              f"bins or quantiles: {over_max_vals}")
    elif len(df.columns) == 0:
        raise ValidationError("Error during preprocessing")
    return df


def data_report(X, y_true, features:list=None):
    """
    Generates a table of stratified data metrics

    Args:
        df (pandas dataframe or compatible object): sample data to be assessed
        y_true (1D array-like): Sample target true values
        features (list): columns in df to be assessed if not all columns.
            Defaults to None.

    Requirements:
        Each feature must be discrete to run stratified analysis. If any data
        are not discrete and there are more than 11 values, the reporter will
        reformat those data into quantiles
    """
    #
    df = __preprocess_stratified(X, y_true, features=features)
    yt, yh, yp = (__y_cols(df))['col_names'].values()
    pred_cols = [n for n in [yt, yh, yp] if n is not None]
    stratified_features = [f for f in df.columns.tolist() if f not in pred_cols]
    # For the data report it does not matter if y_true is defined. Other metrics
    #   can still be generated
    if yt is None:
        df["__fairmlhealth_standin"] = 1
        yt = ["__fairmlhealth_standin"]
    #
    res = []
    N_missing = 0
    N_obs = df.shape[0]
    skipped_vars = []
    for f in stratified_features:
        if df[f].nunique() == 1:
            skipped_vars.append(f)
            continue
        n_missing = df.loc[df[f].isna() | df[f].eq('nan'), f].count()
        # Add feature-specific statistics for each group in the feature
        grp = df.groupby(f)[pred_cols]
        try:
            r = grp.apply(lambda x: pd.Series(__data_grp(x, yt)))
        except BaseException as e:
            raise ValueError(f"Error processing {f}. {e}\n")
        r = r.reset_index().rename(columns={f: 'FEATURE VALUE'})
        #
        r.insert(0, 'FEATURE', f)
        r['N MISSING'] = n_missing
        N_missing += n_missing
        _, feat_count = np.unique(df[f], return_counts=True)
        r['FEATURE ENTROPY'] = stats.entropy(feat_count, base=2)
        res.append(r)
    full_res = pd.concat(res, ignore_index=True)
    full_res['VALUE PREVALENCE'] = full_res['N OBS']/N_obs

    #
    N_feat = len(stratified_features)
    overview = {'FEATURE': "ALL_FEATURES",
                'FEATURE VALUE': "ALL_VALUES",
                'N MISSING': N_missing,
                'VALUE PREVALENCE': (N_obs*N_feat - N_missing)/(N_obs*N_feat)
                }
    ov_dict = __data_grp(df, yt)
    for k, v in ov_dict.items():
        overview[k] = v
    overview_df = pd.DataFrame(overview, index=[0])
    # Combine and format
    rprt = pd.concat([overview_df, full_res], axis=0, ignore_index=True)
    head_cols = ['FEATURE', 'FEATURE VALUE', 'N OBS', 'N MISSING']
    tail_cols = sorted([c for c in rprt.columns if c not in head_cols])
    rprt = rprt[head_cols + tail_cols]
    rprt = rprt.round(4)
    return rprt


def __data_grp(x, col):
    """
    Returns a dict of statistics. Intended for use with pandas .apply()
    function.

    Args:
        x (pandas DataFrame)
    """
    # If column is a hidden variable, replace it with a user-friendly name
    yvars = __y_cols()
    if col in yvars['col_names'].values():
        idx = list(yvars['col_names'].values()).index(col)
        key = list(yvars['col_names'].keys())[idx]
        display_name = yvars['disp_names'][key]
    else:
        display_name = col
    # Generate dictionary of statistics
    res = {'N OBS': x.shape[0]}
    if not x[col].isna().all():
        res[f'{display_name} MEAN'] = x[col].mean()
        res[f'{display_name} MEDIAN'] = x[col].median()
        res[f'{display_name} STDV'] = x[col].std()
        res[f'{display_name} MIN'] = x[col].min()
        res[f'{display_name} MAX'] = x[col].max()
    return res


''' Performance Reporting '''


def classification_performance(X, y_true, y_pred, y_prob=None,
                               features:list=None):
    """
    Generates a table of stratified performance metrics for each specified
    feature

    Args:
        df (pandas dataframe or compatible object): data to be assessed
        y_true (1D array-like): Sample target true values; must be binary values
        y_pred (1D array-like): Sample target predictions; must be binary values
        y_prob (1D array-like, optional): Sample target probabilities. Defaults
            to None.
        features (list): columns in df to be assessed if not all columns.
            Defaults to None.
    """
    if y_true is None or y_pred is None:
        msg = "Cannot assess performance without both y_true and y_pred"
        raise ValueError(msg)
    #
    df = __preprocess_stratified(X, y_true, y_pred, y_prob, features=features)
    yt, yh, yp = (__y_cols(df))['col_names'].values()
    pred_cols = [n for n in [yt, yh, yp] if n is not None]
    stratified_features = [f for f in df.columns.tolist() if f not in pred_cols]
    #
    res = []
    errs = {}
    for f in stratified_features:
        if not df[f].astype(str).eq(df[f]).all():
            assert TypeError(f, "data are expected in string format")
        # Add feature-specific performance values for each group in the feature
        grp = df.groupby(f)[pred_cols]
        try:
            r = grp.apply(lambda x: pd.Series(__cp_group(x, yt, yh, yp)))
        except BaseException as e:
            errs[f] = e
            continue
        r = r.reset_index().rename(columns={f: 'FEATURE VALUE'})
        r.insert(0, 'FEATURE', f)
        res.append(r)
    if any(errs):
        for k, v in errs.items():
            print(f"Error processing column(s) {k}. {v}\n")
    full_res = pd.concat(res, ignore_index=True)
    #
    overview = {'FEATURE': "ALL_FEATURES",
                'FEATURE VALUE': "ALL_VALUES"}
    ov_dict = __cp_group(df, yt, yh, yp)
    for k, v in ov_dict.items():
        overview[k] = v
    overview_df = pd.DataFrame(overview, index=[0])
    # Combine and format
    rprt = pd.concat([overview_df, full_res], axis=0, ignore_index=True)
    head_cols = ['FEATURE', 'FEATURE VALUE', 'N OBS', 'TRUE MEAN', 'PRED MEAN']
    tail_cols = sorted([c for c in rprt.columns if c not in head_cols])
    rprt = rprt[head_cols + tail_cols]
    rprt = rprt.round(4)
    return rprt


def __cp_group(x, y, yh, yp):
    """
    Returns a dict containing classification performance values. Intended for
    use with pandas .apply() function.
    """
    res = {'N OBS': x.shape[0],
           'TRUE MEAN': x[y].mean(),
           'PRED MEAN': x[yh].mean(),
           'TPR': clmtrc.true_positive_rate(x[y], x[yh]),
           'TNR': clmtrc.true_negative_rate(x[y], x[yh]),
           'FPR': clmtrc.false_positive_rate(x[y], x[yh]),
           'FNR': clmtrc.false_negative_rate(x[y], x[yh]),
           'ACCURACY': clmtrc.accuracy(x[y], x[yh]),
           'PRECISION (PPV)': clmtrc.precision(x[y], x[yh])  # PPV
           }
    if yp is not None:
        res['ROC_AUC'] = clmtrc.roc_auc_score(x[y], x[yp])
        res['PR_AUC'] = clmtrc.pr_auc_score(x[y], x[yp])
    return res


def regression_performance(X, y_true, y_pred, features:list=None):
    """
    Generates a table of stratified performance metrics for each specified
    feature

    Args:
        df (pandas dataframe or compatible object): data to be assessed
        y_true (1D array-like): Sample target true values
        y_pred (1D array-like): Sample target predictions
        features (list): columns in df to be assessed if not all columns.
            Defaults to None.

    Requirements:
        Each feature must be discrete to run stratified analysis. If any data
        are not discrete and there are more than 11 values, the reporter will
        reformat those data into quantiles
    """
    if y_true is None or y_pred is None:
        msg = "Cannot assess performance without both y_true and y_pred"
        raise ValueError(msg)
    #
    df = __preprocess_stratified(X, y_true, y_pred, features=features)
    yt, yh, yp = (__y_cols(df))['col_names'].values()
    pred_cols = [n for n in [yt, yh, yp] if n is not None]
    stratified_features = [f for f in df.columns.tolist() if f not in pred_cols]
    #
    res = []
    skipped_vars = []
    errs = {}
    for f in stratified_features:
        if df[f].nunique() == 1:
            skipped_vars.append(f)
            continue
        # Data are expected in string format
        assert df[f].astype(str).eq(df[f]).all()
        # Add feature-specific performance values for each group in the feature
        grp = df.groupby(f)[pred_cols]
        try:
            r = grp.apply(lambda x: pd.Series(__rp_grp(x, yt, yh)))
        except BaseException as e:
            errs[f] = e
            continue
        r = r.reset_index().rename(columns={f: 'FEATURE VALUE'})
        r.insert(0, 'FEATURE', f)
        res.append(r)
    if any(errs):
        for k, v in errs.items():
            print(f"Error processing column(s) {k}. {v}\n")
    full_res = pd.concat(res, ignore_index=True)
    #
    overview = {'FEATURE': "ALL_FEATURES",
                'FEATURE VALUE': "ALL_VALUES"}
    ov_dict = __rp_grp(df, yt, yh)
    for k, v in ov_dict.items():
        overview[k] = v
    overview_df = pd.DataFrame(overview, index=[0])
    #
    rprt = pd.concat([overview_df, full_res], axis=0, ignore_index=True)
    head_cols = ['FEATURE', 'FEATURE VALUE', 'N OBS', 'TRUE MEAN', 'PRED MEAN']
    tail_cols = sorted([c for c in rprt.columns if c not in head_cols])
    rprt = rprt[head_cols + tail_cols]
    rprt = rprt.round(4)
    return rprt


def __rp_grp(x, y, yh):
    """
    Returns a dict containing regression performance values. Intended for use
    with pandas .apply() function
    """
    res = {'N OBS': x.shape[0],
           'TRUE MEAN': x[y].mean(),
           'PRED MEAN': x[yh].mean(),
           'PRED MEDIAN': x[yh].median(),
           'PRED STD': x[yh].std(),
           'ERROR MEAN': (x[yh] - x[y]).mean(),
           'ERROR STD': (x[yh] - x[y]).std(),
           'MAE': sk_metric.mean_absolute_error(x[y], x[yh]),
           'MSE': sk_metric.mean_squared_error(x[y], x[yh]),
           'Rsqrd': sk_metric.r2_score(x[y], x[yh])
           }
    return res


''' Fairness Reporting '''


def classification_fairness(X, y_true, y_pred, features:list=None, **kwargs):
    """
    Generates a table of stratified fairness metrics metrics for each specified
    feature

    Args:
        df (pandas dataframe or compatible object): data to be assessed
        y_true (1D array-like): Sample target true values; must be binary values
        y_pred (1D array-like): Sample target predictions; must be binary values
        features (list): columns in df to be assessed if not all columns.
            Defaults to None.

    Requirements:
        Each feature must be discrete to run stratified analysis. If any data
        are not discrete and there are more than 11 values, the reporter will
        reformat those data into quantiles
    """
    if y_true is None or y_pred is None:
        msg = "Cannot assess fairness without both y_true and y_pred"
        raise ValueError(msg)
    #
    df = __preprocess_stratified(X, y_true, y_pred, features=features)
    yt, yh, yp = (__y_cols(df))['col_names'].values()
    pred_cols = [n for n in [yt, yh, yp] if n is not None]
    stratified_features = [f for f in df.columns.tolist() if f not in pred_cols]
    #
    res = []
    pa_name = 'prtc_attr'
    errs = {}
    for f in stratified_features:
<<<<<<< HEAD
        vals = sorted(df[f].unique().tolist())
=======
        try:
            vals = sorted(df[f].unique().tolist())
        except:
            print(f)
            import pdb; pdb.set_trace()
>>>>>>> bc33ff1d
        # AIF360 can't handle float types
        for v in vals:
            df[pa_name] = 0
            df.loc[df[f].eq(v), pa_name] = 1
            if v != "nan":
                df.loc[df[f].eq("nan"), pa_name] = np.nan
            # Nothing to measure if only one value is present (other than nan)
            if df[pa_name].nunique() == 1:
<<<<<<< HEAD
=======
                continue
            try:
                subset = df.loc[df[pa_name].notnull(),
                                [pa_name, yt, yh]].set_index(pa_name)
                meas = __cf_group(pa_name, subset[yt], subset[yh], priv_grp=1)
            except BaseException as e:
                print(f"Error processing {f}. {e}\n")
>>>>>>> bc33ff1d
                continue
            #try:
            subset = df.loc[df[pa_name].notnull(),
                            [pa_name, yt, yh]].set_index(pa_name)
            meas = __cf_group(pa_name, subset[yt], subset[yh], priv_grp=1)
            #except BaseException as e:
            #    errs[f] = e
            #    continue
            r = pd.DataFrame(meas, index=[0])
            r['N OBS'] = df.loc[df[f].eq(v), pa_name].sum()
            r['FEATURE'] = f
            r['FEATURE VALUE'] = v
            res.append(r)
    if any(errs):
        for k, v in errs.items():
            print(f"Error processing column(s) {k}. {v}\n")
    # Combine and format
    full_res = pd.concat(res, ignore_index=True)
    head_cols = ['FEATURE', 'FEATURE VALUE', 'N OBS']
    tail_cols = sorted([c for c in full_res.columns if c not in head_cols])
    rprt = full_res[head_cols + tail_cols]
    rprt = rprt.round(4)
    #
    return rprt


def __cf_group(pa_name, y_true, y_pred, priv_grp=1):
    """
    Returns a dict containing classification fairness measure values. Intended
    for use with pandas .apply() function.
    """
    gf_vals = {}
    gf_vals['PPV Ratio'] = fcmtrc.ppv_ratio(y_true, y_pred, pa_name, priv_grp)
    gf_vals['TPR Ratio'] = fcmtrc.tpr_ratio(y_true, y_pred, pa_name, priv_grp)
    gf_vals['FPR Ratio'] = fcmtrc.fpr_ratio(y_true, y_pred, pa_name, priv_grp)
    gf_vals['TNR Ratio'] = fcmtrc.tnr_ratio(y_true, y_pred, pa_name, priv_grp)
    gf_vals['FNR Ratio'] = fcmtrc.fnr_ratio(y_true, y_pred, pa_name, priv_grp)
    #
    gf_vals['PPV Diff'] = fcmtrc.ppv_diff(y_true, y_pred, pa_name, priv_grp)
    gf_vals['TPR Diff'] = fcmtrc.tpr_diff(y_true, y_pred, pa_name, priv_grp)
    gf_vals['FPR Diff'] = fcmtrc.fpr_diff(y_true, y_pred, pa_name, priv_grp)
    gf_vals['TNR Diff'] = fcmtrc.tnr_diff(y_true, y_pred, pa_name, priv_grp)
    gf_vals['FNR Diff'] = fcmtrc.fnr_diff(y_true, y_pred, pa_name, priv_grp)
    return gf_vals


def regression_fairness(X, y_true, y_pred, features:list=None, **kwargs):
    """
    Generates a table of stratified fairness metrics metrics for each specified
    feature

    Args:
        df (pandas dataframe or compatible object): data to be assessed
        y_true (1D array-like): Sample target true values
        y_pred (1D array-like): Sample target predictions
        features (list): columns in df to be assessed if not all columns.
            Defaults to None.

    """
    if y_true is None or y_pred is None:
        msg = "Cannot assess fairness without both y_true and y_pred"
        raise ValueError(msg)
    #
    df = __preprocess_stratified(X, y_true, y_pred, features=features)
    yt, yh, yp = (__y_cols(df))['col_names'].values()
    pred_cols = [n for n in [yt, yh, yp] if n is not None]
    stratified_features = [f for f in df.columns.tolist() if f not in pred_cols]
    #
    res = []
    for f in stratified_features:
        # Data are expected in string format
        assert df[f].astype(str).eq(df[f]).all()
        grp = df.groupby(f, as_index=False)[yt].count()
        grp.rename(columns={f: 'FEATURE VALUE', yt: 'N OBS'}, inplace=True)
        grp['FEATURE'] = f
        res.append(grp)
    rprt = pd.concat(res, axis=0, ignore_index=True)
    #
    res_f = []
    rprt = rprt[['FEATURE', 'FEATURE VALUE', 'N OBS']]
    pa_name = 'prtc_attr'
<<<<<<< HEAD
    errs = {}
    for _, row in rprt.iterrows():
=======
    for i, row in rprt.iterrows():
>>>>>>> bc33ff1d
        f = row['FEATURE']
        v = row['FEATURE VALUE']
        df[pa_name] = 0
        df.loc[df[f].eq(v), pa_name] = 1
        if v != "nan":
            df.loc[df[f].eq("nan"), pa_name] = np.nan
        # Nothing to measure if only one value is present (other than nan)
        if df[pa_name].nunique() == 1:
            continue
        try:
            subset = df.loc[df[pa_name].notnull(),
                            [pa_name, yt, yh]].set_index(pa_name)
            meas = __rf_group(pa_name, subset[yt], subset[yh], priv_grp=1)
        except BaseException as e:
            errs[f] = e
            continue
        r = pd.DataFrame(meas, index=[0])
        r['FEATURE'] = f
        r['FEATURE VALUE'] = v
        res_f.append(r)
    if any(errs):
        for k, v in errs.items():
            print(f"Error processing column(s) {k}. {v}\n")
    # Combine and format
    rprt_update = pd.concat(res_f, ignore_index=True)
    rprt_update = rprt_update[sorted(rprt_update.columns, key=lambda x: x[-5:])]
    rprt = rprt.merge(rprt_update, on=['FEATURE', 'FEATURE VALUE'], how='left')
    head_cols = ['FEATURE', 'FEATURE VALUE', 'N OBS']
    tail_cols = sorted([c for c in rprt.columns if c not in head_cols])
    rprt = rprt[head_cols + tail_cols]
    rprt = rprt.round(4)
    #
    return rprt


def __rf_group(pa_name, y_true, y_pred, priv_grp=1):
    """
    Returns a dict containing regression fairness measure values. Intended for
    use with pandas .apply() function.
    """
    res = reports.__regres_group_fairness_measures(pa_name, y_true, y_pred,
                                                   priv_grp)
    return res<|MERGE_RESOLUTION|>--- conflicted
+++ resolved
@@ -6,17 +6,12 @@
 from pandas.api.types import is_numeric_dtype
 from scipy import stats
 import sklearn.metrics as sk_metric
-<<<<<<< HEAD
 import warnings
 
 
 from . import __classification_metrics as clmtrc, __fairness_metrics as fcmtrc
 from .utils import __preprocess_input, ValidationError
 
-=======
-from . import __classification_metrics as clmtrc
-from .utils import __preprocess_input, ValidationError
->>>>>>> bc33ff1d
 
 
 ''' Utility Functions '''
@@ -101,19 +96,11 @@
     #
     over_max_vals = []
     for f in stratified_features:
-<<<<<<< HEAD
         if df[f].nunique() > max_cats:
             over_max_vals.append(f)
         else:
             pass
         df[f].fillna(np.nan, inplace=True)
-=======
-        # stratified analysis can only be run on discrete columns
-        if df[f].nunique() > max_cats:
-            over_max_vals.append(f)
-        elif df[f].isna().any():
-            df[f].fillna(np.nan, inplace=True)
->>>>>>> bc33ff1d
         df[f] = df[f].astype(str)
     if any(over_max_vals):
         print(f"USER ALERT! The following features have more than {max_cats}",
@@ -423,15 +410,7 @@
     pa_name = 'prtc_attr'
     errs = {}
     for f in stratified_features:
-<<<<<<< HEAD
         vals = sorted(df[f].unique().tolist())
-=======
-        try:
-            vals = sorted(df[f].unique().tolist())
-        except:
-            print(f)
-            import pdb; pdb.set_trace()
->>>>>>> bc33ff1d
         # AIF360 can't handle float types
         for v in vals:
             df[pa_name] = 0
@@ -440,24 +419,14 @@
                 df.loc[df[f].eq("nan"), pa_name] = np.nan
             # Nothing to measure if only one value is present (other than nan)
             if df[pa_name].nunique() == 1:
-<<<<<<< HEAD
-=======
                 continue
             try:
                 subset = df.loc[df[pa_name].notnull(),
                                 [pa_name, yt, yh]].set_index(pa_name)
                 meas = __cf_group(pa_name, subset[yt], subset[yh], priv_grp=1)
             except BaseException as e:
-                print(f"Error processing {f}. {e}\n")
->>>>>>> bc33ff1d
+                errs[f] = e
                 continue
-            #try:
-            subset = df.loc[df[pa_name].notnull(),
-                            [pa_name, yt, yh]].set_index(pa_name)
-            meas = __cf_group(pa_name, subset[yt], subset[yh], priv_grp=1)
-            #except BaseException as e:
-            #    errs[f] = e
-            #    continue
             r = pd.DataFrame(meas, index=[0])
             r['N OBS'] = df.loc[df[f].eq(v), pa_name].sum()
             r['FEATURE'] = f
@@ -531,12 +500,8 @@
     res_f = []
     rprt = rprt[['FEATURE', 'FEATURE VALUE', 'N OBS']]
     pa_name = 'prtc_attr'
-<<<<<<< HEAD
     errs = {}
     for _, row in rprt.iterrows():
-=======
-    for i, row in rprt.iterrows():
->>>>>>> bc33ff1d
         f = row['FEATURE']
         v = row['FEATURE VALUE']
         df[pa_name] = 0
