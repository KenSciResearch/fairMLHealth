# -*- coding: utf-8 -*-
"""
Tools for measuring and comparing fairness across models

Contributors:
    camagallan <ca.magallen@gmail.com>
"""
# Copyright (c) KenSci and contributors.
# Licensed under the MIT License.

from abc import ABC
import pandas as pd
import warnings

from .utils import is_dictlike
from .reports import summary_report, flag
from . import __validation as valid
from .__validation import ValidationError


"""
    Model Comparison Tools
"""


def measure_model(test_data, targets, protected_attr, model=None,
<<<<<<< HEAD
                  predictions=None, probabilities=None,
                  pred_type="classification", flag_oor=False):
=======
                  predictions=None, probabilities=None, flag_oor=True):
>>>>>>> bcceaea6
    """ Generates a report of fairness measures for the model

    Args:
        test_data (pandas DataFrame or compatible type):
        targets (1D array-like):
        protected_attr (1D array-like):
        model (scikit model or other model object with a *.predict() function
            Defaults to None. If None, must pass predictions.
        predictions (1D array-like): Set of predictions
            corresponding to targets. Defaults to None. Ignored
            if model argument is passed.
        probabilities (1D array-like): Set of probabilities
            corresponding to predictions. Defaults to None. Ignored
            if models argument is passed.
        flag_oor (bool): if true, will apply flagging function to highlight
            fairness metrics which are considered to be outside the "fair" range
            (Out Of Range). Defaults to False.

    Returns:
        pandas dataframe of fairness measures for the model
    """
    comp = FairCompare(test_data, targets, protected_attr, model,
                       predictions, probabilities, pred_type, verboseMode=True)
    model_name = list(comp.models.keys())[0]
    table = comp.measure_model(model_name, flag_oor=flag_oor,
                               skip_performance=True)
    return table


def compare_models(test_data, targets, protected_attr, models=None,
<<<<<<< HEAD
                   predictions=None, probabilities=None,
                   pred_type="classification", flag_oor=False):
=======
                   predictions=None, probabilities=None, flag_oor=True):
>>>>>>> bcceaea6
    """ Generates a report comparing fairness measures for the models passed.
            Note: This is a wrapper for the FairCompare.compare_measures method
            See FairCompare for more information.

    Args:
        test_data (pandas DataFrame or compatible type):
        targets (1D array-like):
        protected_attr (1D array-like):
        model (scikit models or other model objects with a *.predict() function
            that accept test_data and return an array of predictions).
            Defaults to None. If None, must pass predictions.
        predictions (1D array-likes): Set of predictions
            corresponding to targets. Defaults to None. Ignored
            if model argument is passed.
        probabilities (1D array-like): Set of probabilities
            corresponding to predictions. Defaults to None. Ignored
            if models argument is passed.
        flag_oor (bool): if true, will apply flagging function to highlight
            fairness metrics which are considered to be outside the "fair" range
            (Out Of Range). Defaults to False.

    Returns:
        pandas dataframe of fairness and performance measures for each model
    """
    comp = FairCompare(test_data, targets, protected_attr, models,
                       predictions, probabilities, pred_type, verboseMode=True)
    table = comp.compare_measures(flag_oor=flag_oor)
    return table

class FairCompare(ABC):
    """ Validates and stores data and models for fairness comparison
    """

    def __init__(self, test_data, target_data, protected_attr=None,
                 models=None, preds=None, probs=None,
                 pred_type="classification", priv_grp=1,  **kwargs):
        """ Generates fairness comparisons

        Args:
            test_data (numpy array or similar pandas object): data to be
                passed to the models to generate predictions. It's
                recommended that these be separate data from those used to
                train the model.
            target_data (numpy array or similar pandas object): target data
                array corresponding to the test data. It is recommended that
                the target is not present in the test_data.
            protected_attr (numpy array or similar pandas object):
                data for the protected attributes. These data do not need to
                be present in test_data, but the rows must correspond
                with test_data.  Note that values must currently be
                binary or boolean type.
            models (dict or list-like): the set of trained models to be
                evaluated. Models can be any object with a scikit-like
                predict() method. Dict keys assumed as model names. If a
                list-like object is passed, will set model names relative to
                their index
            preds (1D array-like): Set of predictions
                corresponding to targets. Defaults to None. Ignored
                if model argument is passed.
            probs (1D array-like): Set of probabilities
                corresponding to predictions. Defaults to None. Ignored
                if models argument is passed.
        """
        #
        self.X = test_data
        self.prtc_attr = protected_attr
        self.priv_grp = priv_grp
        self.y = target_data
        self.pred_type = pred_type
        self.sig_fig = 4

        # The user is forced to pass either models or predictions as None to
        # simplify attribute management. If models are passed, they will be used
        # to produce predictions.
        self.models = models if models not in [None, [None]] else None
        self.preds = None if self.models is not None else preds
        self.probs = None if self.models is not None else probs

        #
        self.__meas_obj = ["X", "y", "prtc_attr", "priv_grp", "models",
                           "preds", "probs"]
        #
        if "verboseMode" in kwargs:
            self.verboseMode = kwargs.get("verboseMode")
        else:
            self.verboseMode = True
        #
        self.__setup()

    def compare_measures(self, flag_oor=False):
        """ Returns a pandas dataframe containing fairness and performance
            measures for all available models

        Args:
            flag_oor (bool): if true, will apply flagging function to highlight
            fairness metrics which are considered to be outside the "fair" range
            (Out Of Range)
        """
        # Model objects are assumed to be held in a dict
        if not is_dictlike(self.models):
            self.__set_dicts()
        #
        if len(self.models) == 0:
            warnings.warn("No models to compare.")
            return pd.DataFrame()
        else:
            test_results = []
            self.__toggle_validation()
            # Compile measure_model results for each model
            for model_name in self.models.keys():
                res = self.measure_model(model_name)
                res.rename(columns={'Value': model_name}, inplace=True)
                test_results.append(res)
            self.__toggle_validation()  # toggle-on model validation
            if len(test_results) > 0:
                output = pd.concat(test_results, axis=1)
                if flag_oor:
                    output = flag(output, sig_fig=4)
            else:
                output = None
            return output

    def measure_model(self, model_name, **kwargs):
        """ Returns a pandas dataframe containing fairness measures for the
                model_name specified

        Args:
            model_name (str): a key corresponding to the model of interest,
                as found in the object's "models" dictionary
        """
        self.__validate(model_name)
        msg = f"Could not measure fairness for {model_name}"
        if model_name not in self.preds.keys():
            msg += (" Name not found Available options include "
                   f"{list(self.preds.keys())}")
            print(msg)
            return pd.DataFrame()
        elif self.preds[model_name] is None:
            msg += (" No predictions present.")
            print(msg)
            return pd.DataFrame()
        else:
            res = summary_report(self.X[model_name],
                                 self.prtc_attr[model_name],
                                 self.y[model_name],
                                 self.preds[model_name],
                                 self.probs[model_name],
                                 pred_type=self.pred_type,
                                 sig_fig=self.sig_fig,
                                 **kwargs)
            return res

    def __check_models_predictions(self, enforce=True):
        """ If any predictions are missing, generates predictions for each model.
            Assumes that models and data have been validated.

        """
        # Model objects are assumed to be held in a dict
        if not is_dictlike(self.models):
            self.__set_dicts()
        #
        model_objs = [*self.models.values()]
        pred_objs = [*self.preds.values()]
        prob_objs = [*self.probs.values()]
        missing_probs = []
        #
        if enforce:
            if not any(m is None for m in model_objs):
                for mdl_name, mdl in self.models.items():
                    pred_func = getattr(mdl, "predict", None)
                    if not callable(pred_func):
                        msg = f"{mdl} model does not have predict function"
                        raise ValidationError(msg)
                    try:
                        y_pred = mdl.predict(self.X[mdl_name])
                    except BaseException as e:
                        e = getattr(e, 'message') if 'message' in dir(e) else str(e)
                        msg = (f"Failure generating predictions for {mdl_name}"
                               " model. Verify if data are correctly formatted"
                               " for this model.") + e
                        raise ValidationError(msg)
                    self.preds[mdl_name] = y_pred
                    # Since most fairness measures do not require probabilities,
                    #   y_prob is optional
                    try:
                        y_prob = mdl.predict_proba(self.X[mdl_name])[:, 1]
                    except BaseException:
                        y_prob = None
                        missing_probs.append(mdl_name)
                    self.probs[mdl_name] = y_prob

            elif not all(m is None for m in model_objs):
                raise ValidationError(
                    "Incomplete set of models detected. Can't process a mix of"
                    + " models and predictions")
            else:
                if any(p is None for p in pred_objs):
                    raise ValidationError(
                        "Cannot measure without either models or predictions")
                missing_probs = [p for p in prob_objs if p is None]
        else:
            if any(p is None for p in pred_objs):
                raise ValidationError(
                        "Cannot measure without either models or predictions")
            missing_probs = [p for p in prob_objs if p is None]

        if any(missing_probs):
            warnings.warn("Please note that probabilities could not be " +
                f"generated for the following models: {missing_probs}. " +
                "Dependent metrics will be skipped.")

        return None

    def __paused_validation(self):
        if not hasattr(self, "__pause_validation"):
            self.__pause_validation = False
        return self.__pause_validation

    def __set_dicts(self):
        """ Ensures correct datatypes for model measurement, including the
            following actions:
                - stores all measure-relevant properties as dictionaries with
                model_names as keys.
                - ensures that each dictionary entry is of a type that can
                be measured by this tool
        """
        # Until otherwise updated, expect all objects to be non-iterable and
        # assume no keys
        expected_len = 1 # expected len of iterable objects
        expected_keys = []

        # Iterable attributes must be of same length so that keys can be
        # properly matched when they're converted to dictionaries.
        iterable_obj = [m for m in self.__meas_obj
                        if isinstance(getattr(self, m), valid.ITER_TYPES)]
        if any(iterable_obj):
            lengths = [len(getattr(self, i)) for i in iterable_obj]
            err = "All iterable arguments must be of same length"
            if not len(set(lengths)) == 1:
                raise ValidationError(err)
            else:
                expected_len = lengths[0]

        # Dictionaries will assume the same keys after validation
        dict_obj = [getattr(self, i)
                    for i in iterable_obj if is_dictlike(getattr(self, i))]
        if any(dict_obj):
            err = "All dict arguments must have the same keys"
            if not all([k.keys() == dict_obj[0].keys() for k in dict_obj]):
                raise ValidationError(err)
            elif not any(expected_keys):
                expected_keys = list(dict_obj[0].keys())
        else:
            expected_keys = [f'model {n+1}' for n in range(0, expected_len)]

        # All measure-related attributes will be assumed as dicts henceforth
        for name in self.__meas_obj:
            if not is_dictlike(getattr(self, name)):
                if not isinstance(getattr(self, name), valid.ITER_TYPES):
                    objL = [getattr(self, name)] * expected_len
                else:
                    objL = getattr(self, name)
                objD = {k: objL[i] for i, k in enumerate(expected_keys)}
                setattr(self, name, objD)
            else:
                pass
        return None

    def __setup(self):
        ''' Validates models and data necessary to generate predictions. Then,
            generates predictions using those models as needed. To be run on
            initialization only, or whenever model objects are updated, so that
            predictions are not updated
        '''
        try:
            if not (self.models is None or self.preds is None):
                err = ("FairCompare accepts either models or predictions, but" +
                       "not both")
                raise ValidationError(err)
            self.__set_dicts()
            for x in self.X.values():
                valid.validate_report_input(x)
            self.__check_models_predictions()
            for m in self.models.keys():
                self.__validate(m)
        except ValidationError as ve:
            raise ValidationError(f"Error loading FairCompare. {ve}")


    def __toggle_validation(self):
        self.__pause_validation = not self.__pause_validation

    def __validate(self, model_name):
        """ Verifies that attributes are set appropriately and updates as
                appropriate

        Raises:
            ValidationError
        """
        # Validation may be paused during iteration to save time
        if self.__paused_validation():
            return None
        else:
            self.__check_models_predictions(enforce=False)
            valid.validate_report_input(X=self.X[model_name],
                                        y_true=self.y[model_name],
                                        y_pred=self.preds[model_name],
                                        y_prob=self.probs[model_name],
                                        prtc_attr=self.prtc_attr[model_name],
                                        priv_grp=self.priv_grp[model_name]
                                        )
            return None<|MERGE_RESOLUTION|>--- conflicted
+++ resolved
@@ -24,12 +24,8 @@
 
 
 def measure_model(test_data, targets, protected_attr, model=None,
-<<<<<<< HEAD
                   predictions=None, probabilities=None,
-                  pred_type="classification", flag_oor=False):
-=======
-                  predictions=None, probabilities=None, flag_oor=True):
->>>>>>> bcceaea6
+                  pred_type="classification", flag_oor=True):
     """ Generates a report of fairness measures for the model
 
     Args:
@@ -60,12 +56,8 @@
 
 
 def compare_models(test_data, targets, protected_attr, models=None,
-<<<<<<< HEAD
                    predictions=None, probabilities=None,
-                   pred_type="classification", flag_oor=False):
-=======
-                   predictions=None, probabilities=None, flag_oor=True):
->>>>>>> bcceaea6
+                   pred_type="classification", flag_oor=True):
     """ Generates a report comparing fairness measures for the models passed.
             Note: This is a wrapper for the FairCompare.compare_measures method
             See FairCompare for more information.
