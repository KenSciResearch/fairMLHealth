# -*- coding: utf-8 -*-
"""
Tools for measuring and comparing fairness across models

Contributors:
    camagallan <ca.magallen@gmail.com>
"""
# Copyright (c) KenSci and contributors.
# Licensed under the MIT License.

from abc import ABC
from collections import OrderedDict
from joblib import dump
import logging
import numpy as np
import pandas as pd
import os
import warnings

from fairmlhealth.utils import is_dictlike
from fairmlhealth.reports import classification_fairness as classfair


"""
    Model Comparison Tools
"""


def measure_model(test_data, targets, protected_attr, model=None,
                  predictions=None, probabilities=None):
    """ Generates a report of fairness measures for the model

    Args:
        test_data (pandas DataFrame or compatible type):
        targets (1D array-like):
        protected_attr (1D array-like):
        model (scikit model or other model object with a *.predict() function
            Defaults to None. If None, must pass predictions.
        predictions (1D array-like): Set of predictions
            corresponding to targets. Defaults to None. Ignored
            if model argument is passed.
        probabilities (1D array-like): Set of probabilities
            corresponding to predictions. Defaults to None. Ignored
            if models argument is passed.

    Returns:
        pandas dataframe of fairness measures for the model
    """
    comp = FairCompare(test_data, targets, protected_attr, model,
                       predictions, probabilities=None, verboseMode=True)
    model_name = list(comp.models.keys())[0]
    table = comp.measure_model(model_name, skip_performance=True)
    return table


def compare_models(test_data, targets, protected_attr, models=None,
                   predictions=None, probabilities=None):
    """ Generates a report comparing fairness measures for the models passed.
            Note: This is a wrapper for the FairCompare.compare_measures method
            See FairCompare for more information.

    Args:
        test_data (pandas DataFrame or compatible type):
        targets (1D array-like):
        protected_attr (1D array-like):
        model (scikit models or other model objects with a *.predict() function
            that accept test_data and return an array of predictions).
            Defaults to None. If None, must pass predictions.
        predictions (1D array-likes): Set of predictions
            corresponding to targets. Defaults to None. Ignored
            if model argument is passed.
        probabilities (1D array-like): Set of probabilities
            corresponding to predictions. Defaults to None. Ignored
            if models argument is passed.

    Returns:
        pandas dataframe of fairness and performance measures for each model
    """
    comp = FairCompare(test_data, targets, protected_attr, models,
                       predictions, probabilities=None, verboseMode=True)
    table = comp.compare_measures()
    return table


def compare_measures(test_data, target_data, protected_attr_data, models):
    """ Deprecated in favor of compare_models. Generates a report comparing
        fairness measures for the models passed.Note: This is a wrapper for the
        FairCompare.compare_measures method See FairCompare for more
        information.

    Returns:
        pandas dataframe of fairness and performance measures for each model
    """
    warnings.warn(
            "compare_measures will be deprecated in version 2." +
            " Use compare_models instead.", PendingDeprecationWarning
        )
    comp = FairCompare(test_data, target_data, protected_attr_data, models,
                       verboseMode=False)
    table = comp.compare_measures()
    return table


class FairCompare(ABC):
    """ Validates and stores data and models for fairness comparison
    """

    def __init__(self, test_data, target_data, protected_attr=None,
                 models=None, preds=None, probs=None, **kwargs):
        """ Generates fairness comparisons

        Args:
            test_data (numpy array or similar pandas object): data to be
                passed to the models to generate predictions. It's
                recommended that these be separate data from those used to
                train the model.
            target_data (numpy array or similar pandas object): target data
                array corresponding to the test data. It is recommended that
                the target is not present in the test_data.
            protected_attr (numpy array or similar pandas object):
                data for the protected attributes. These data do not need to
                be present in test_data, but the rows must correspond
                with test_data.  Note that values must currently be
                binary or boolean type.
            models (dict or list-like): the set of trained models to be
                evaluated. Models can be any object with a scikit-like
                predict() method. Dict keys assumed as model names. If a
                list-like object is passed, will set model names relative to
                their index
            preds (1D array-like): Set of predictions
                corresponding to targets. Defaults to None. Ignored
                if model argument is passed.
            probs (1D array-like): Set of probabilities
                corresponding to predictions. Defaults to None. Ignored
                if models argument is passed.
        """
        #
        self.X = test_data
        self.prtc_attr = protected_attr
        self.y = target_data

        # The user is forced to pass either models or predictions as None to
        # simplify attribute management. If models are passed, they will be used
        # to produce predictions.
        self.models = models if models not in [None, [None]] else None
        self.preds = None if self.models is not None else preds
        self.probs = None if self.models is not None else probs

        #
        self.__meas_obj = ["X", "y", "prtc_attr", "models", "preds", "probs"]
        self.__data_types = (pd.DataFrame, pd.Series, np.ndarray)
        self.__iter_types = (list, tuple, set, dict, OrderedDict)
        #
        if "verboseMode" in kwargs:
            self.verboseMode = kwargs.get("verboseMode")
        else:
            self.verboseMode = True
        #
        self.__setup()

    def compare_measures(self):
        """ Returns a pandas dataframe containing fairness and performance
            measures for all available models
        """
        self.__validate()
        if len(self.models) == 0:
            warnings.warn("No models to compare.")
            return pd.DataFrame()
        else:
            test_results = []
            # self.measure_model runs __validate, but self has just been
            #   validated. Toggle-off model validation for faster/quieter
            #   processing
            self.__toggle_validation()
            # Compile measure_model results for each model
            for model_name in self.models.keys():
                res = self.measure_model(model_name)
                res.rename(columns={'Value': model_name}, inplace=True)
                test_results.append(res)
            self.__toggle_validation()  # toggle-on model validation
            if len(test_results) > 0:
                output = pd.concat(test_results, axis=1)
                return output
            else:
                return None

    def measure_model(self, model_name, **kwargs):
        """ Returns a pandas dataframe containing fairness measures for the
                model_name specified

        Args:
            model_name (str): a key corresponding to the model of interest,
                as found in the object's "models" dictionary
        """
        self.__validate()
        msg = f"Could not measure fairness for {model_name}"
        if model_name not in self.preds.keys():
            msg += (" Name not found Available options include "
                   f"{list(self.preds.keys())}")
            print(err)
            return pd.DataFrame()
        elif self.preds[model_name] is None:
            msg += (" No predictions present.")
            print(msg)
            return pd.DataFrame()
        else:
            res = classfair(self.X[model_name], self.prtc_attr[model_name],
                            self.y[model_name], self.preds[model_name],
                            self.probs[model_name], **kwargs)
        return res

    def save_comparison(self, filepath):
        dirpath = os.path.dirname(filepath)
        if not os.path.exists(dirpath):
            os.makedirs(dirpath)
        dump(self, filepath)

    def __paused_validation(self):
        if not hasattr(self, "__pause_validation"):
            self.__pause_validation = False
        return self.__pause_validation

    def __set_dicts(self):
        """ Ensures correct datatypes for model measurement, including the
            following actions:
                - stores all measure-relevant properties as dictionaries with
                model_names as keys.
                - ensures that each dictionary entry is of a type that can
                be measured by this tool
        """
        # Until otherwise updated, expect all objects to be non-iterable and
        # assume no keys
        expected_len = 1 # expected len of iterable objects
        expected_keys = []

        # Iterable attributes must be of same length so that keys can be
        # properly matched when they're converted to dictionaries.
        iterable_obj = [m for m in self.__meas_obj
                        if isinstance(getattr(self, m), self.__iter_types)]
        if any(iterable_obj):
            lengths = [len(getattr(self, i)) for i in iterable_obj]
            err = "All iterable arguments must be of same length"
            if not len(set(lengths)) == 1:
                raise ValidationError(err)
            else:
                expected_len = lengths[0]

        # Dictionaries will assume the same keys after validation
        dict_obj = [getattr(self, i)
                    for i in iterable_obj if is_dictlike(getattr(self, i))]
        if any(dict_obj):
            err = "All dict arguments must have the same keys"
            if not all([k.keys() == dict_obj[0].keys() for k in dict_obj]):
                raise ValidationError(err)
            elif not any(expected_keys):
                expected_keys = list(dict_obj[0].keys())
        else:
            expected_keys = [f'model {n+1}' for n in range(0, expected_len)]

        # All measure-related attributes will be assumed as dicts henceforth
        for name in self.__meas_obj:
            if not is_dictlike(getattr(self, name)):
                if not isinstance(getattr(self, name), self.__iter_types):
                    objL = [getattr(self, name)] * expected_len
                else:
                    objL = getattr(self, name)
                objD = {k: objL[i] for i, k in enumerate(expected_keys)}
                setattr(self, name, objD)
            else:
                pass
        return None

    def __set_predictions(self):
        """ If any predictions are missing, generates predictions for each model.
            Assumes that models and data have been validated.

        """
<<<<<<< HEAD
        model_objs = [*self.models.values()]

        if all(m is None for m in model_objs):
=======
        # self.models is expected as a dict with None as all of its values here,
        # since __set_dicts() is assumed to have been run
        if any(m is None for m in [*self.models.values()]):
>>>>>>> 50e14e8c
            return None
        #
        pred_objs = [*self.preds.values()]
        prob_objs = [*self.probs.values()]
        if not any(p is None for p in pred_objs + prob_objs):
            return None
        else:
            self.preds, self.probs = {}, {}
        #
        missing_probs = []
        for mdl_name, mdl in self.models.items():
            pred_func = getattr(mdl, "predict", None)
            if not callable(pred_func):
                msg = f"{mdl} model does not have predict function"
                raise ValidationError(msg)
            try:
                y_pred = mdl.predict(self.X[mdl_name])
            except BaseException as e:
                msg = (f"Failure generating predictions for {mdl_name} model."
                       " Verify if data are correctly formatted for this model."
                       ) + e
                raise ValidationError(msg)
            self.preds[mdl_name] = y_pred
            # Since most fairness measures do not require probabilities, y_prob
            # is optional
            try:
                y_prob = mdl.predict_proba(self.X[mdl_name])[:, 1]
            except BaseException:
                y_prob = None
                missing_probs.append(mdl_name)
            self.probs[mdl_name] = y_prob
        if any(missing_probs):
            print("Probabilities could not be generated for the following " +
                  f"models{missing_probs}. Please note that dependent " +
                  "metrics will appear as missing in the results.")
        return None

    def __setup(self):
        ''' Validates models and data necessary to generate predictions. Then,
            generates predictions using those models as needed. To be run on
            initialization only, or whenever model objects are updated, so that
            predictions are not updated
        '''
        try:
            if not (self.models is None or self.preds is None):
                err = ("FairCompare accepts either models or predictions, but" +
                       "not both")
                raise ValidationError(err)
            self.__set_dicts()
            self.__check_readiness()
            self.__validate_data(subset=['X'])
            self.__set_predictions()
            self.__validate_data()
        except ValidationError as ve:
            raise ValidationError(f"Error loading FairCompare. {ve}")


    def __toggle_validation(self):
        self.__pause_validation = not self.__pause_validation

    def __validate(self):
        """ Verifies that attributes are set appropriately and updates as
                appropriate

        Raises:
            ValidationError
        """
        # Validation may be paused during iteration to save time
        if self.__paused_validation():
            return None
        else:
            self.__check_readiness()
            self.__validate_data()
            return None

    def __validate_data(self, subset=None):
        """ Verifies that data are of correct type and length.

        Args:
            subset (list/tuple/set of strings): names of the data properties to
                validate. If passed as None, validates all. Defaults to None.

        Raises:
            ValidationError
        """
        if subset is not None:
            err = "Subset incorrectly specified"
            if not isinstance(subset, (list, tuple, set)) and len(subset) > 0:
                raise ValidationError(err)
            elif not all(d in self.__meas_obj for d in subset):
                raise ValidationError(err)
            else:
                subset = [d for d in subset if d != "models"]
        else:
            subset = [d for d in self.__meas_obj if d != "models"]
        data_obj = {d: getattr(self, d) for d in subset}

        # Ensure data dicts contain  containing pandas-compatible arrays of
        # same length
        data_lengths = []
        for data_name, data in data_obj.items():
            for d in data.values():
                if data_name == "probs" and d is None:
                    continue
                elif not isinstance(d, self.__data_types):
                    err = (f"Input {data_name} must be numpy array or pandas " +
                           "object, or a list/dict of such objects")
                    raise ValidationError(err)
                else:
                    data_lengths.append(d.shape[0])
        if not len(set(data_lengths)) == 1:
            err = "All data arguments must be of same length."
            raise ValidationError(err)

        # This class cannot yet handle grouped protected attributes or
        # multi-objective predictions
        oneD_arrays = ['prtc_attr', 'y', 'preds', 'probs']
        oneD_arrays = [d for d in oneD_arrays if d in subset]
        for name in oneD_arrays:
            data_dict = getattr(self, name)
            for _, arr in data_dict.items():
                if data_name == "probs" and d is None:
                    continue
                elif len(arr.shape) > 1 and arr.shape[1] > 1:
                    err = ("This library is not yet compatible with groups of"
                        " protected attributes.")
                    raise ValidationError(err)

        # Measuring functions cannot yet handle continuous protected attributes
        # or targets
        binVal_arrays = ['prtc_attr', 'y', 'preds']
        binVal_arrays = [d for d in binVal_arrays if d in subset]
        for name in binVal_arrays:
            data_dict = getattr(self, name)
            for _, arr in data_dict.items():
                err = None
                if not all(np.unique(arr) == [0, 1]) and name == "prtc_attr":
                    err = (f"Expected values of [0,1] in {name}." +
                            f" Received {np.unique(arr)}")
                elif (not all(v in [0, 1] for v in np.unique(arr))
                    and name != "prtc_attr"):
                    err = (f"Expected values of [0,1] in {name}." +
                            f" Received {np.unique(arr)}")
                elif len(np.unique(arr)) > 2:
                    err = (f"Multiple labels found in {name}"
                            "(only 2 allowed).")
                if err is not None:
                    raise ValidationError(err)
        return None

    def __check_readiness(self):
        """ If models are present, verifies that models have a predict function
            and generates predictions using the models. This is designed to run
            as extra validation in case the user manually change the object's
            models property, so some tests may overlap with those of other
            functions called in __setup()

        Raises:
            ValidationError
        """
        # Model objects are assumed to be held in a dict
        if not is_dictlike(self.models):
            self.__set_dicts()

        # No validation is necessaryIf there are no models (and only
        # predictions)
        model_objs = [*self.models.values()]
        pred_objs = [*self.preds.values()]

        if (all(m is None for m in model_objs) and
            all(p is None for p in pred_objs) ):
                warnings.warn("No models or predictions defined")
        elif any(m is None for m in model_objs):
            if any(p is None for p in pred_objs):
                err = ("Ether models or predictions must have a full set "
                           + "of nonmissing objects")
                raise ValidationError(err)
            # If all predictions are defined and some models are present, either
            # there is a bug or the user has changed this object's models. The
            # reverse is not an issue, since models will automatically be used
            # to generate predictions.
            elif not all(m is None for m in model_objs):
                err = "Some models are missing"
                raise ValidationError(err)
            else:
                return None
        else:
            pass
        return None


class ValidationError(Exception):
    pass<|MERGE_RESOLUTION|>--- conflicted
+++ resolved
@@ -275,15 +275,9 @@
             Assumes that models and data have been validated.
 
         """
-<<<<<<< HEAD
-        model_objs = [*self.models.values()]
-
-        if all(m is None for m in model_objs):
-=======
         # self.models is expected as a dict with None as all of its values here,
         # since __set_dicts() is assumed to have been run
         if any(m is None for m in [*self.models.values()]):
->>>>>>> 50e14e8c
             return None
         #
         pred_objs = [*self.preds.values()]
