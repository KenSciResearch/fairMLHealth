# -*- coding: utf-8 -*-
"""
Tools for measuring and comparing fairness across models

Contributors:
    camagallan <christine.allen@kensci.com>
"""
# Copyright (c) KenSci and contributors.
# Licensed under the MIT License.

from abc import ABC
import aif360.sklearn.metrics as aif_mtrc
import fairlearn.metrics as fl_mtrc
from IPython.display import HTML
from joblib import dump, load
import pandas as pd
import numpy as np
import sklearn.metrics as sk_metric
<<<<<<< HEAD
=======
import os
>>>>>>> bcb87ed3

from . import reports


# Temporarily hide pandas SettingWithCopy warning
import warnings
warnings.filterwarnings('ignore', module='pandas')
warnings.filterwarnings('ignore', module='sklearn')


"""
    Model Comparison Tools
"""


def compare_measures(test_data, target_data, protected_attr_data=None,
                   models=None):
    """ Generates a report comparing fairness measures for the models passed.
            Note: This is a wrapper for the FairCompare.compare_measures method.
            See FairCompare for more information.

        Returns:
            a pandas dataframe
    """
    comp = FairCompare(test_data, target_data, protected_attr_data, models)
    table = comp.compare_measures()
    return(table)


class FairCompare(ABC):
    """ Validates and stores data and models for fairness comparison
    """
    def __init__(self, test_data, target_data, protected_attr_data=None,
                 models=None):
        """
            Args:
                test_data (numpy array or similar pandas object): data to be
                    passed to the models to generate predictions. It's
                    recommended that these be separate data from those used to
                    train the model.
                target_data (numpy array or similar pandas object): target data
                    array corresponding to the test data. It is recommended that
                    the target is not present in the test_data.
                protected_attr_data (numpy array or similar pandas object):
                    protected attributes that may or may not be present in
                    test_data. Note that values must currently be binary or
                    boolean type
                models (dict or list-like): the set of trained models to be
                    evaluated. Models can be any object with a scikit-like
                    predict() method. Dict keys assumed as model names. If a
                    list-like object is passed, will set model names relative to
                    their index
        """
        self.X = test_data
        self.protected_attr = protected_attr_data
        self.y = target_data
        self.models = models if models is not None else {}
        self.__validate()

    def __validate(self):
        """ Verifies that attributes are set appropriately and updates as
                appropriate

            Raises:
                ValidationError
        """
        # Skip validation if paused
        if self.__validation_paused():
            return None
        #
        valid_data_types = (pd.DataFrame, pd.Series, np.ndarray)
        for data in [self.X, self.y]:
            if not isinstance(data, valid_data_types):
                raise ValidationError("input data must be numpy array" +
                                      " or similar pandas object")
        if not self.X.shape[0] == self.y.shape[0]:
            raise ValidationError("test and target data mismatch")
        # Ensure that every column of the protected attributes is boolean
        if self.protected_attr is not None:
            if not isinstance(self.protected_attr, valid_data_types):
                raise ValidationError("Protected attribute(s) must be numpy array"
                                      + " or similar pandas object")
            if self.protected_attr.shape[0] > 1:
                raise ValidationError("This library is not yet compatible with "
                                      +"multiple protected attributes."
                                    )
        # Validate models and ensure as dict
        if not isinstance(self.models, (dict)) and self.models is not None:
            if not isinstance(self.models, (list, tuple, set)):
                raise ValidationError("Models must be dict or list-like group of"
                                      + " trained, skikit-like models")
            self.models = {f'model_{i}': m for i, m in enumerate(self.models)}
            print("Since no model names were passed, the following names have",
                  "been assigned to the models per their indexes:",
                  f"{list(self.models.keys())}")
        if self.models is not None:
            if not len(self.models) > 0:
                raise ValidationError("The set of models is empty")
        return None

    def __validation_paused(self):
        if not hasattr(self, "__pause_validation"):
            self.__pause_validation = False
        return self.__pause_validation

    def __toggle_validation(self):
        if self.__pause_validation:
            self.__pause_validation = False
        else:
            self.__pause_validation = True

    def measure_model(self, model_name):
        """ Generates a report comparing fairness measures for the model_name
                specified

            Returns:
                a pandas dataframe
        """
        self.__validate()
        if model_name not in self.models.keys():
            print(f"Error measuring fairness: {model_name} does not appear in",
                  f"the models. Available models include {list(self.models.keys())}")
            return pd.DataFrame()
        m = self.models[model_name]
        # Cannot measure fairness without predictions
        try:
            y_pred = m.predict(self.X)
        except BaseException as e:
            try:
                y_pred = m.predict(self.X.to_numpy())
<<<<<<< HEAD
            except BaseException as e:
                raise ValueError(f"Error generating predictions for {model_name}" +
                    " Check that it is a trained, scikit-like model" +
                    " that can generate predictions using the test data")
=======
            except:
                raise ValidationError(
                            f"Error generating predictions for {model_name}" +
                            " Check that it is a trained, scikit-like model" +
                            " that can generate predictions using the test data")
>>>>>>> bcb87ed3
        # Since most fairness measures do not require probabilities, y_prob is
        #   optional
        try:
            y_prob = m.predict_proba(self.X)[:, 1]
        except BaseException as e:
            print(f"Failure predicting probabilities for {model_name}." +
                  " Related metrics will be skipped.")
            y_prob = None
        finally:
            res = reports.classification_fairness(self.X, self.protected_attr,
                                                  self.y, y_pred, y_prob)
            return res

    def compare_measures(self):
        """ Generates a report comparing fairness measures for all available
                models

        Returns:
            a pandas dataframe
        """
        self.__validate()
        if len(self.models) == 0:
            print("No models to compare.")
            return pd.DataFrame()
        else:
            test_results = []
            # self.measure_model runs __validate, but self has just been
            #   validated. Toggle-off model validation for faster/quieter
            #   processing
            self.__toggle_validation()
            # Compile measure_model results for each model
            for model_name in self.models.keys():
                res = self.measure_model(model_name)
                res.rename(columns={'Value': model_name}, inplace=True)
                test_results.append(res)
            self.__toggle_validation()  # toggle-on model validation
            if len(test_results) > 0:
                output = pd.concat(test_results, axis=1)
                return output
            else:
                return None

    def save_comparison(self, filepath):
        dirpath = os.path.dirname(filepath)
        if not os.path.exists(dirpath):
            os.makedirs(dirpath)
        dump(self, filepath)


def load_comparison(filepath):
    """ Loads a file directly into a FairCompare object

        Returns:
            initialized FairCompare object
    """
    data = load(filepath)
    fair_comp = FairCompare(test_data=data['test_data'],
                            target_data=data['target_data'],
                            models=data['models'],
                            train_data=data['train_data']
                            )
    return fair_comp


class ValidationError(Exception):
    pass


'''
Test Functions
'''


def test_compare():
    rng36 = np.random.default_rng(seed=36)
    rng42 = np.random.default_rng(seed=42)
    X = pd.DataFrame(rng36.integers(0, 1000, size=(100, 4)))
    y = rng36.integers(0, 2, size=(100, 1))
    protected_attr = rng42.integers(0, 2, size=(100, 1))
    models = None
    comparison = compare_measures(X, y, protected_attr, models)
    assert comparison is not None<|MERGE_RESOLUTION|>--- conflicted
+++ resolved
@@ -15,11 +15,7 @@
 from joblib import dump, load
 import pandas as pd
 import numpy as np
-import sklearn.metrics as sk_metric
-<<<<<<< HEAD
-=======
 import os
->>>>>>> bcb87ed3
 
 from . import reports
 
@@ -150,18 +146,10 @@
         except BaseException as e:
             try:
                 y_pred = m.predict(self.X.to_numpy())
-<<<<<<< HEAD
             except BaseException as e:
                 raise ValueError(f"Error generating predictions for {model_name}" +
                     " Check that it is a trained, scikit-like model" +
                     " that can generate predictions using the test data")
-=======
-            except:
-                raise ValidationError(
-                            f"Error generating predictions for {model_name}" +
-                            " Check that it is a trained, scikit-like model" +
-                            " that can generate predictions using the test data")
->>>>>>> bcb87ed3
         # Since most fairness measures do not require probabilities, y_prob is
         #   optional
         try:
