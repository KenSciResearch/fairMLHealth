# -*- coding: utf-8 -*-
"""
Tools for measuring and comparing fairness across models

Contributors:
    camagallan <ca.magallen@gmail.com>
"""
# Copyright (c) KenSci and contributors.
# Licensed under the MIT License.

from abc import ABC
from collections import OrderedDict
from joblib import dump
import logging
import numpy as np
import pandas as pd
import os
import warnings

from fairmlhealth.utils import is_dictlike
<<<<<<< HEAD
from fairmlhealth.reports import classification_fairness as classfair
=======
from fairmlhealth import reports



# Temporarily hide pandas SettingWithCopy warning
warnings.filterwarnings('ignore', module='pandas')
warnings.filterwarnings('ignore', module='sklearn')
>>>>>>> c54d5034


"""
    Model Comparison Tools
"""


<<<<<<< HEAD
def measure_model(test_data, targets, protected_attr, model=None,
                  predictions=None, probabilities=None):
    """ Generates a report of fairness measures for the model

    Args:
        test_data (pandas DataFrame or compatible type):
        targets (pandas Series or compatible type):
        protected_attr (pandas Series or compatible type):
        model (scikit model or other model object with a *.predict() function
            that accepts test_data and returns an array of predictions).
            Defaults to None. If None, must pass predictions.
        predictions (pandas Series or compatible type): Set of predictions
            corresponding to targets. Defaults to None. Ignored
            if model argument is passed.
        probabilities (pandas Series or compatible type): Set of probabilities
            corresponding to predictions. Defaults to None. Ignored
            if models argument is passed.

    Returns:
        pandas dataframe of fairness measures for the model
    """
    comp = FairCompare(test_data, targets, protected_attr, [model],
                       predictions, probabilities, verboseMode=False)
=======
def measure_model(test_data, target_data, protected_attr_data, model):
    """ Generates a report of fairness measures for the model

    Args:
        test_data ([type]): [description]
        target_data ([type]): [description]
        protected_attr_data ([type]): [description]
        model ([type]): [description]
    """
    comp = FairCompare(test_data, target_data, protected_attr_data, [model],
                       verboseMode=False)
>>>>>>> c54d5034
    model_name = list(comp.models.keys())[0]
    table = comp.measure_model(model_name, skip_performance=True)
    return table


<<<<<<< HEAD
def compare_models(test_data, target_data, protected_attr, models=None,
                   predictions=None, probabilities=None):
=======
def compare_models(test_data, target_data, protected_attr_data, models):
>>>>>>> c54d5034
    """ Generates a report comparing fairness measures for the models passed.
            Note: This is a wrapper for the FairCompare.compare_measures method
            See FairCompare for more information.

    Args:
        test_data (pandas DataFrame or compatible type):
        targets (pandas Series or compatible type):
        protected_attr (pandas Series or compatible type):
        model (scikit models or other model objects with a *.predict() function
            that accept test_data and return an array of predictions).
            Defaults to None. If None, must pass predictions.
        predictions (pandas Series or compatible types): Set of predictions
            corresponding to targets. Defaults to None. Ignored
            if model argument is passed.
        probabilities (pandas Series or compatible type): Set of probabilities
            corresponding to predictions. Defaults to None. Ignored
            if models argument is passed.

    Returns:
        pandas dataframe of fairness and performance measures for each model
    """
<<<<<<< HEAD
    comp = FairCompare(test_data, target_data, protected_attr, models,
                       predictions, probabilities=None, verboseMode=True)
=======
    comp = FairCompare(test_data, target_data, protected_attr_data, models,
                       verboseMode=True)
>>>>>>> c54d5034
    table = comp.compare_measures()
    return table


def compare_measures(test_data, target_data, protected_attr_data, models):
<<<<<<< HEAD
    """ Deprecated in favor of compare_models. Generates a report comparing
        fairness measures for the models passed.Note: This is a wrapper for the
        FairCompare.compare_measures method See FairCompare for more
        information.
=======
    """ Generates a report comparing fairness measures for the models passed.
            Note: This is a wrapper for the FairCompare.compare_measures method
            See FairCompare for more information.
>>>>>>> c54d5034

    Returns:
        pandas dataframe of fairness and performance measures for each model
    """
    warnings.warn(
            "compare_measures will be deprecated in version 2." +
            " Use compare_models instead.", PendingDeprecationWarning
        )
    comp = FairCompare(test_data, target_data, protected_attr_data, models,
                       verboseMode=False)
    table = comp.compare_measures()
    return table


class FairCompare(ABC):
    """ Validates and stores data and models for fairness comparison
    """

<<<<<<< HEAD
    def __init__(self, test_data, target_data, protected_attr=None,
                 models=None, preds=None, probs=None, **kwargs):
=======
    def __init__(self, test_data, target_data, protected_attr_data=None,
                 models=None, **kwargs):
>>>>>>> c54d5034
        """ Generates fairness comparisons

        Args:
            test_data (numpy array or similar pandas object): data to be
                passed to the models to generate predictions. It's
                recommended that these be separate data from those used to
                train the model.
            target_data (numpy array or similar pandas object): target data
                array corresponding to the test data. It is recommended that
                the target is not present in the test_data.
            protected_attr (numpy array or similar pandas object):
                data for the protected attributes. These data do not need to
                be present in test_data, but the rows must correspond
                with test_data.  Note that values must currently be
                binary or boolean type.
            models (dict or list-like): the set of trained models to be
                evaluated. Models can be any object with a scikit-like
                predict() method. Dict keys assumed as model names. If a
                list-like object is passed, will set model names relative to
                their index
            preds (pandas Series or compatible type): Set of predictions
                corresponding to targets. Defaults to None. Ignored
                if model argument is passed.
            probs (pandas Series or compatible type): Set of probabilities
                corresponding to predictions. Defaults to None. Ignored
                if models argument is passed.
        """
        #
        self.X = test_data
        self.prtc_attr = protected_attr
        self.y = target_data
<<<<<<< HEAD

        # The user is forced to pass either models or predictions as None to
        # simplify attribute management. If models are passed, they will be used
        # to produce predictions.
        self.models = models if models not in [None, [None]] else None
        self.preds = None if self.models is not None else preds
        self.probs = None if self.models is not None else probs

        #
        self.__meas_obj = ["X", "y", "prtc_attr", "models", "preds", "probs"]
        self.__data_types = (pd.DataFrame, pd.Series, np.ndarray)
        self.__iter_types = (list, tuple, set, dict, OrderedDict)
        #
=======
        self.models = models if models is not None else {}

        self.__data_types = (pd.DataFrame, pd.Series, np.ndarray)
        self.__array_types = (list, tuple, set, dict, OrderedDict)
        self.__dataobjects = lambda: [self.X, self.y, self.protected_attr]

>>>>>>> c54d5034
        if "verboseMode" in kwargs:
            self.verboseMode = kwargs.get("verboseMode")
        else:
            self.verboseMode = True
<<<<<<< HEAD
        #
        self.__setup()
=======

        try:
            self.__validate()
        except ValidationError as ve:
            raise ValidationError(f"Error loading FairCompare. {ve}")
>>>>>>> c54d5034

    def compare_measures(self):
        """ Returns a pandas dataframe containing fairness and performance
            measures for all available models
        """
        self.__validate()
        if len(self.models) == 0:
            warnings.warn("No models to compare.")
            return pd.DataFrame()
        else:
            test_results = []
            # self.measure_model runs __validate, but self has just been
            #   validated. Toggle-off model validation for faster/quieter
            #   processing
            self.__toggle_validation()
            # Compile measure_model results for each model
            for model_name in self.models.keys():
                res = self.measure_model(model_name)
                res.rename(columns={'Value': model_name}, inplace=True)
                test_results.append(res)
            self.__toggle_validation()  # toggle-on model validation
            if len(test_results) > 0:
                output = pd.concat(test_results, axis=1)
                return output
            else:
                return None

    def measure_model(self, model_name, **kwargs):
        """ Returns a pandas dataframe containing fairness measures for the
                model_name specified

        Args:
            model_name (str): a key corresponding to the model of interest,
                as found in the object's "models" dictionary
        """
        self.__validate()
        if model_name not in self.models.keys():
            msg = (f"Could not measure fairness for {model_name}. Name"
                   f" not found in models. Available models include "
                   f" {list(self.models.keys())}")
            print(msg)
            return pd.DataFrame()
<<<<<<< HEAD
        res = classfair(self.X[model_name], self.prtc_attr[model_name],
                        self.y[model_name], self.preds[model_name],
                        self.probs[model_name], **kwargs)
        return res
=======
        # Subset to objects for this specific model
        mdl = self.models[model_name]
        X = self.X if not is_dictlike(self.X) else self.X[model_name]
        y = self.y if not is_dictlike(self.y) else self.y[model_name]
        if not is_dictlike(self.protected_attr):
            prtc_attr = self.protected_attr
        else:
            prtc_attr = self.protected_attr[model_name]
        # Verify that predictions can be generated from the test data
        if mdl is None:
            print("No model defined")
            return None
        try:
            y_pred = mdl.predict(X)
        except BaseException as e:
            msg = (f"Failure generating predictions for {model_name} model."
                   " Verify if data are correctly formatted for this model."
                   f"{e}")
            raise ValidationError(msg)
        # Since most fairness measures do not require probabilities, y_prob is
        #   optional
        try:
            y_prob = mdl.predict_proba(X)[:, 1]
        except BaseException as e:
            msg = (f"Failure predicting probabilities for {model_name}."
                   f" Related metrics will be skipped. {e}\n")
            warnings.warn(msg)
            y_prob = None
        finally:
            res = reports.classification_fairness(X, prtc_attr,
                                                  y, y_pred, y_prob, **kwargs)
            return res
>>>>>>> c54d5034

    def save_comparison(self, filepath):
        dirpath = os.path.dirname(filepath)
        if not os.path.exists(dirpath):
            os.makedirs(dirpath)
        dump(self, filepath)

    def __paused_validation(self):
        if not hasattr(self, "__pause_validation"):
            self.__pause_validation = False
        return self.__pause_validation

<<<<<<< HEAD
    def __set_dicts(self):
        """ Ensures correct datatypes for model measurement, including the
            following actions:
                - stores all measure-relevant properties as dictionaries with
                model_names as keys.
                - ensures that each dictionary entry is of a type that can
                be measured by this tool
        """
        # Until otherwise updated, expect all objects to be non-iterable and
        # assume no keys
        expected_len = 1 # expected len of iterable objects
        expected_keys = []

        # Iterable attributes must be of same length so that keys can be
        # properly matched when they're converted to dictionaries.
        iterable_obj = [m for m in self.__meas_obj
                        if isinstance(getattr(self, m), self.__iter_types)]
        if any(iterable_obj):
            lengths = [len(getattr(self, i)) for i in iterable_obj]
            err = "All iterable arguments must be of same length"
            if not len(set(lengths)) == 1:
                raise ValidationError(err)
            else:
                expected_len = lengths[0]

        # Dictionaries will assume the same keys after validation
        dict_obj = [getattr(self, i)
                    for i in iterable_obj if is_dictlike(getattr(self, i))]
        if any(dict_obj):
            err = "All dict arguments must have the same keys"
            if not all([k.keys() == dict_obj[0].keys() for k in dict_obj]):
                raise ValidationError(err)
            elif not any(expected_keys):
                expected_keys = list(dict_obj[0].keys())
        else:
            expected_keys = [f'model {n+1}' for n in range(0, expected_len)]

        # All measure-related attributes will be assumed as dicts henceforth
        for name in self.__meas_obj:
            if not is_dictlike(getattr(self, name)):
                if not isinstance(getattr(self, name), self.__iter_types):
                    objL = [getattr(self, name)] * expected_len
                else:
                    objL = getattr(self, name)
                objD = {k: objL[i] for i, k in enumerate(expected_keys)}
                setattr(self, name, objD)
            else:
                pass
        return None

    def __set_predictions(self):
        """ If any predictions are missing, generates predictions for each model.
            Assumes that models and data have been validated.

        """
        model_objs = [*self.models.values()]
        if any(m is None for m in model_objs):
            return None
        #
        pred_objs = [*self.preds.values()]
        prob_objs = [*self.probs.values()]
        if not any(p is None for p in pred_objs + prob_objs):
            return None
        else:
            self.preds, self.probs = {}, {}
        #
        missing_probs = []
        for mdl_name, mdl in self.models.items():
            pred_func = getattr(mdl, "predict", None)
            if not callable(pred_func):
                msg = f"{mdl} model does not have predict function"
                raise ValidationError(msg)
            try:
                y_pred = mdl.predict(self.X[mdl_name])
            except BaseException as e:
                msg = (f"Failure generating predictions for {mdl_name} model."
                       " Verify if data are correctly formatted for this model."
                       ) + e
                raise ValidationError(msg)
            self.preds[mdl_name] = y_pred
            # Since most fairness measures do not require probabilities, y_prob
            # is optional
            try:
                y_prob = mdl.predict_proba(self.X[mdl_name])[:, 1]
            except BaseException:
                y_prob = None
                missing_probs.append(mdl_name)
            self.probs[mdl_name] = y_prob
        if any(missing_probs):
            print("Probabilities could not be generated for the following " +
                  f"models{missing_probs}. Please note that dependent " +
                  "metrics will appear as missing in the results.")
        return None

    def __setup(self):
        ''' Validates models and data necessary to generate predictions. Then,
            generates predictions using those models as needed. To be run on
            initialization only, or whenever model objects are updated, so that
            predictions are not updated
        '''
        try:
            if not (self.models is None or self.preds is None):
                err = ("FairCompare accepts either models or predictions, but" +
                       "not both")
                raise ValidationError(err)
            self.__set_dicts()
            self.__validate_models()
            self.__validate_data(subset=['X'])
            self.__set_predictions()
            self.__validate_data()
        except ValidationError as ve:
            raise ValidationError(f"Error loading FairCompare. {ve}")


=======
>>>>>>> c54d5034
    def __toggle_validation(self):
        self.__pause_validation = not self.__pause_validation

    def __validate(self):
        """ Verifies that attributes are set appropriately and updates as
                appropriate

        Raises:
            ValidationError
        """
<<<<<<< HEAD
        # Validation may be paused during iteration to save time
        if self.__paused_validation():
            return None
        else:
            self.__validate_models()
            self.__validate_data()
            return None

    def __validate_data(self, subset=None):
        """ Verifies that data are of correct type and length.

        Args:
            subset (list/tuple/set of strings): names of the data properties to
                validate. If passed as None, validates all. Defaults to None.
=======
        # Skip validation if paused
        if self.__paused_validation():
            return None

        self.__validate_models()
        self.__validate_data()
        return None

    def __validate_data(self):
        """ Verifies that data are of correct type and length; stores objects
            in dicts if not already in them
>>>>>>> c54d5034

        Raises:
            ValidationError
        """
<<<<<<< HEAD
        if subset is not None:
            err = "Subset incorrectly specified"
            if not isinstance(subset, (list, tuple, set)) and len(subset) > 0:
                raise ValidationError(err)
            elif not all(d in self.__meas_obj for d in subset):
=======
        #ToDo: rename - this both validates and updates
        # Models must be dict to run this function
        if not is_dictlike(self.models):
            self.__validate_models()

        # Validate types
        for p in self.__dataobjects():
            err = None
            if p is None:
                err = "NoneType data arguments are prohibited."
            elif (not isinstance(p, self.__data_types) and
                    not len(p) == len(self.models)):
                err = ("If the data arguments are in list-like, they"
                       " must be of same length as the models argument")
            elif is_dictlike(self.models):
                if (is_dictlike(p) and
                    not set(p.keys()) == set(self.models.keys())):
                    err = ("If the data arguments are passed in dict-like"
                           " object, all keys in data arguments must match"
                           " the keys in the models argument")
            if err is not None:
>>>>>>> c54d5034
                raise ValidationError(err)
            else:
                subset = [d for d in subset if d != "models"]
        else:
            subset = [d for d in self.__meas_obj if d != "models"]
        data_obj = {d: getattr(self, d) for d in subset}

<<<<<<< HEAD
        # Data objects are assumed to be held in a dict
        if not all(is_dictlike(i) for i in data_obj):
            self.__set_dicts()

        # Ensure data dicts contain  containing pandas-compatible arrays of
        # same length
        data_lengths = []
        for data_name, data in data_obj.items():
            for d in data.values():
                if data_name == "probs" and d is None:
                    continue
                elif not isinstance(d, self.__data_types):
                    err = (f"Input {data_name} must be numpy array or pandas " +
                           "object, or a list/dict of such objects")
                    raise ValidationError(err)
                else:
                    data_lengths.append(d.shape[0])
        if not len(set(data_lengths)) == 1:
            err = "All data arguments must be of same length."
            raise ValidationError(err)

        # This class cannot yet handle grouped protected attributes or
        # multi-objective predictions
        oneD_arrays = ['prtc_attr', 'y', 'preds', 'probs']
        oneD_arrays = [d for d in oneD_arrays if d in subset]
        for name in oneD_arrays:
            data_dict = getattr(self, name)
            for _, arr in data_dict.items():
                if data_name == "probs" and d is None:
                    continue
                elif len(arr.shape) > 1 and arr.shape[1] > 1:
                    err = ("This library is not yet compatible with groups of"
                        " protected attributes.")
                    raise ValidationError(err)

        # Measuring functions cannot yet handle continuous protected attributes
        # or targets
        binVal_arrays = ['prtc_attr', 'y', 'preds']
        binVal_arrays = [d for d in binVal_arrays if d in subset]
        for name in binVal_arrays:
            data_dict = getattr(self, name)
            for _, arr in data_dict.items():
                err = None
                if not all(np.unique(arr) == [0, 1]) and name == "prtc_attr":
                    err = (f"Expected values of [0,1] in {name}." +
                            f" Received {np.unique(arr)}")
                elif (not all(v in [0, 1] for v in np.unique(arr))
                    and name != "prtc_attr"):
                    err = (f"Expected values of [0,1] in {name}." +
                            f" Received {np.unique(arr)}")
                elif len(np.unique(arr)) > 2:
                    err = (f"Multiple labels found in {name}"
                            "(only 2 allowed).")
                if err is not None:
                    raise ValidationError(err)
        return None

    def __validate_models(self):
        """ If models are present, verifies that models have a predict function
            and generates predictions using the models.

        Raises:
            ValidationError
        """
        # Model objects are assumed to be held in a dict
        if not is_dictlike(self.models):
            self.__set_dicts()

        # No validation is necessaryIf there are no models (and only
        # predictions)
        model_objs = [*self.models.values()]
        if any(m is None for m in model_objs):
            pred_objs = [*self.preds.values()]
            if any(p is None for p in pred_objs):
                if len(model_objs) == 1:
                    err = "No models or predictions defined"
                else:
                    err = ("Ether models or predictions must have a full set of"
                           + "nonmissing objects")
                raise ValidationError(err)
            # If all predictions are defined and some models are present, either
            # there is a bug or the user has changed this object's models. This
            # is only an issue if some models are missing, since their presence
            # means that all predictions will be replaced.
            elif not all(m is None for m in model_objs):
                err = "Some models are missing"
                raise ValidationError(err)
            else:
                return None
        else:
            pass
        return None

=======
        ''' Update all data to dictionary objects '''
        # Set X as dict if not already
        if isinstance(self.X, self.__data_types):
            self.X = [self.X for i, m in enumerate(self.models)]
        if not is_dictlike(self.X):
            X = self.X
            self.X = {k: X[i] for i, k in enumerate(self.models.keys())}
        # Set y as dict if not already
        if isinstance(self.y, self.__data_types):
            self.y = [self.y for i, m in enumerate(self.models)]
        if not is_dictlike(self.y):
            y = self.y
            self.y = {k: y[i] for i, k in enumerate(self.models.keys())}
        # Set protected_attr as dict if not already
        if isinstance(self.protected_attr, self.__data_types):
            self.protected_attr = [self.protected_attr
                                   for i, m in enumerate(self.models)]
        if not is_dictlike(self.protected_attr):
            p = self.protected_attr
            self.protected_attr = {k: p[i]
                                   for i, k in enumerate(self.models.keys())}

        # Validate Entries
        for data in self.__dataobjects():
            for d in data.values():
                if not isinstance(d, self.__data_types):
                    err = ("Input data must be numpy array or pandas object,"
                           " or a list/dict of such objects")
                    raise ValidationError(err)
        for k in self.X.keys():
            if not self.X[k].shape[0] == self.y[k].shape[0]:
                raise ValidationError("Test and target data mismatch.")
            if not self.X[k].shape[0] == self.protected_attr[k].shape[0]:
                err = "Test data and protected attribute mismatch."
                raise ValidationError(err)

        # Ensure that protected attribute is binary- or boolean-type
        for _, prt_at in self.protected_attr.items():
            err = None
            if not isinstance(prt_at, self.__data_types):
                err = ("Protected attribute(s) must be numpy array or"
                       " similar pandas object")
            if len(prt_at.shape) > 1 and prt_at.shape[1] > 1:
                err = ("This library is not yet compatible with groups of"
                       " protected attributes.")
            if len(np.unique(prt_at)) < 2:
                err = "Single label found in protected attribute (2 expected)."
            elif len(np.unique(prt_at)) > 2:
                err = ("Multiple labels found in protected attribute"
                        "(only 2 allowed).")
            if err is not None:
                raise ValidationError(err)

    def __validate_models(self):
        """ Verifies that models have predict function and stores them in a dict
            if not already in one

        Raises:
            ValidationError
        """
        #ToDo: rename - this both validates and updates
        # Set models as dict if not already
        if not is_dictlike(self.models) and self.models is not None:
            if not isinstance(self.models, self.__array_types):
                self.models = [self.models]
            self.models = {f'model_{i}': m for i, m in enumerate(self.models)}
            if self.verboseMode:
                print("Since no model names were passed, the following names",
                      "have been assigned to the models per their indexes:",
                      f" {list(self.models.keys())}")

        # Ensure that model dict contains model objects posessing a predict
        #   function
        if self.models is not None:
            if not len(self.models) > 0:
                msg = "Cannot generate comparison with an empty set of models."
                logging.warning(msg)
            else:
                for _, m in self.models.items():
                    pred_func = getattr(m, "predict", None)
                    if not callable(pred_func):
                        msg = f"{m} model does not have predict function"
                        raise ValidationError(msg)
        return None

>>>>>>> c54d5034

class ValidationError(Exception):
    pass<|MERGE_RESOLUTION|>--- conflicted
+++ resolved
@@ -18,17 +18,7 @@
 import warnings
 
 from fairmlhealth.utils import is_dictlike
-<<<<<<< HEAD
 from fairmlhealth.reports import classification_fairness as classfair
-=======
-from fairmlhealth import reports
-
-
-
-# Temporarily hide pandas SettingWithCopy warning
-warnings.filterwarnings('ignore', module='pandas')
-warnings.filterwarnings('ignore', module='sklearn')
->>>>>>> c54d5034
 
 
 """
@@ -36,7 +26,6 @@
 """
 
 
-<<<<<<< HEAD
 def measure_model(test_data, targets, protected_attr, model=None,
                   predictions=None, probabilities=None):
     """ Generates a report of fairness measures for the model
@@ -46,7 +35,6 @@
         targets (pandas Series or compatible type):
         protected_attr (pandas Series or compatible type):
         model (scikit model or other model object with a *.predict() function
-            that accepts test_data and returns an array of predictions).
             Defaults to None. If None, must pass predictions.
         predictions (pandas Series or compatible type): Set of predictions
             corresponding to targets. Defaults to None. Ignored
@@ -58,32 +46,15 @@
     Returns:
         pandas dataframe of fairness measures for the model
     """
-    comp = FairCompare(test_data, targets, protected_attr, [model],
-                       predictions, probabilities, verboseMode=False)
-=======
-def measure_model(test_data, target_data, protected_attr_data, model):
-    """ Generates a report of fairness measures for the model
-
-    Args:
-        test_data ([type]): [description]
-        target_data ([type]): [description]
-        protected_attr_data ([type]): [description]
-        model ([type]): [description]
-    """
-    comp = FairCompare(test_data, target_data, protected_attr_data, [model],
-                       verboseMode=False)
->>>>>>> c54d5034
+    comp = FairCompare(test_data, targets, protected_attr, model,
+                       predictions, probabilities=None, verboseMode=True)
     model_name = list(comp.models.keys())[0]
     table = comp.measure_model(model_name, skip_performance=True)
     return table
 
 
-<<<<<<< HEAD
-def compare_models(test_data, target_data, protected_attr, models=None,
+def compare_models(test_data, targets, protected_attr, models=None,
                    predictions=None, probabilities=None):
-=======
-def compare_models(test_data, target_data, protected_attr_data, models):
->>>>>>> c54d5034
     """ Generates a report comparing fairness measures for the models passed.
             Note: This is a wrapper for the FairCompare.compare_measures method
             See FairCompare for more information.
@@ -105,28 +76,17 @@
     Returns:
         pandas dataframe of fairness and performance measures for each model
     """
-<<<<<<< HEAD
-    comp = FairCompare(test_data, target_data, protected_attr, models,
+    comp = FairCompare(test_data, targets, protected_attr, models,
                        predictions, probabilities=None, verboseMode=True)
-=======
-    comp = FairCompare(test_data, target_data, protected_attr_data, models,
-                       verboseMode=True)
->>>>>>> c54d5034
     table = comp.compare_measures()
     return table
 
 
 def compare_measures(test_data, target_data, protected_attr_data, models):
-<<<<<<< HEAD
     """ Deprecated in favor of compare_models. Generates a report comparing
         fairness measures for the models passed.Note: This is a wrapper for the
         FairCompare.compare_measures method See FairCompare for more
         information.
-=======
-    """ Generates a report comparing fairness measures for the models passed.
-            Note: This is a wrapper for the FairCompare.compare_measures method
-            See FairCompare for more information.
->>>>>>> c54d5034
 
     Returns:
         pandas dataframe of fairness and performance measures for each model
@@ -145,13 +105,8 @@
     """ Validates and stores data and models for fairness comparison
     """
 
-<<<<<<< HEAD
     def __init__(self, test_data, target_data, protected_attr=None,
                  models=None, preds=None, probs=None, **kwargs):
-=======
-    def __init__(self, test_data, target_data, protected_attr_data=None,
-                 models=None, **kwargs):
->>>>>>> c54d5034
         """ Generates fairness comparisons
 
         Args:
@@ -183,7 +138,6 @@
         self.X = test_data
         self.prtc_attr = protected_attr
         self.y = target_data
-<<<<<<< HEAD
 
         # The user is forced to pass either models or predictions as None to
         # simplify attribute management. If models are passed, they will be used
@@ -197,28 +151,12 @@
         self.__data_types = (pd.DataFrame, pd.Series, np.ndarray)
         self.__iter_types = (list, tuple, set, dict, OrderedDict)
         #
-=======
-        self.models = models if models is not None else {}
-
-        self.__data_types = (pd.DataFrame, pd.Series, np.ndarray)
-        self.__array_types = (list, tuple, set, dict, OrderedDict)
-        self.__dataobjects = lambda: [self.X, self.y, self.protected_attr]
-
->>>>>>> c54d5034
         if "verboseMode" in kwargs:
             self.verboseMode = kwargs.get("verboseMode")
         else:
             self.verboseMode = True
-<<<<<<< HEAD
         #
         self.__setup()
-=======
-
-        try:
-            self.__validate()
-        except ValidationError as ve:
-            raise ValidationError(f"Error loading FairCompare. {ve}")
->>>>>>> c54d5034
 
     def compare_measures(self):
         """ Returns a pandas dataframe containing fairness and performance
@@ -261,45 +199,10 @@
                    f" {list(self.models.keys())}")
             print(msg)
             return pd.DataFrame()
-<<<<<<< HEAD
         res = classfair(self.X[model_name], self.prtc_attr[model_name],
                         self.y[model_name], self.preds[model_name],
                         self.probs[model_name], **kwargs)
         return res
-=======
-        # Subset to objects for this specific model
-        mdl = self.models[model_name]
-        X = self.X if not is_dictlike(self.X) else self.X[model_name]
-        y = self.y if not is_dictlike(self.y) else self.y[model_name]
-        if not is_dictlike(self.protected_attr):
-            prtc_attr = self.protected_attr
-        else:
-            prtc_attr = self.protected_attr[model_name]
-        # Verify that predictions can be generated from the test data
-        if mdl is None:
-            print("No model defined")
-            return None
-        try:
-            y_pred = mdl.predict(X)
-        except BaseException as e:
-            msg = (f"Failure generating predictions for {model_name} model."
-                   " Verify if data are correctly formatted for this model."
-                   f"{e}")
-            raise ValidationError(msg)
-        # Since most fairness measures do not require probabilities, y_prob is
-        #   optional
-        try:
-            y_prob = mdl.predict_proba(X)[:, 1]
-        except BaseException as e:
-            msg = (f"Failure predicting probabilities for {model_name}."
-                   f" Related metrics will be skipped. {e}\n")
-            warnings.warn(msg)
-            y_prob = None
-        finally:
-            res = reports.classification_fairness(X, prtc_attr,
-                                                  y, y_pred, y_prob, **kwargs)
-            return res
->>>>>>> c54d5034
 
     def save_comparison(self, filepath):
         dirpath = os.path.dirname(filepath)
@@ -312,7 +215,6 @@
             self.__pause_validation = False
         return self.__pause_validation
 
-<<<<<<< HEAD
     def __set_dicts(self):
         """ Ensures correct datatypes for model measurement, including the
             following actions:
@@ -427,8 +329,6 @@
             raise ValidationError(f"Error loading FairCompare. {ve}")
 
 
-=======
->>>>>>> c54d5034
     def __toggle_validation(self):
         self.__pause_validation = not self.__pause_validation
 
@@ -439,7 +339,6 @@
         Raises:
             ValidationError
         """
-<<<<<<< HEAD
         # Validation may be paused during iteration to save time
         if self.__paused_validation():
             return None
@@ -454,52 +353,15 @@
         Args:
             subset (list/tuple/set of strings): names of the data properties to
                 validate. If passed as None, validates all. Defaults to None.
-=======
-        # Skip validation if paused
-        if self.__paused_validation():
-            return None
-
-        self.__validate_models()
-        self.__validate_data()
-        return None
-
-    def __validate_data(self):
-        """ Verifies that data are of correct type and length; stores objects
-            in dicts if not already in them
->>>>>>> c54d5034
 
         Raises:
             ValidationError
         """
-<<<<<<< HEAD
         if subset is not None:
             err = "Subset incorrectly specified"
             if not isinstance(subset, (list, tuple, set)) and len(subset) > 0:
                 raise ValidationError(err)
             elif not all(d in self.__meas_obj for d in subset):
-=======
-        #ToDo: rename - this both validates and updates
-        # Models must be dict to run this function
-        if not is_dictlike(self.models):
-            self.__validate_models()
-
-        # Validate types
-        for p in self.__dataobjects():
-            err = None
-            if p is None:
-                err = "NoneType data arguments are prohibited."
-            elif (not isinstance(p, self.__data_types) and
-                    not len(p) == len(self.models)):
-                err = ("If the data arguments are in list-like, they"
-                       " must be of same length as the models argument")
-            elif is_dictlike(self.models):
-                if (is_dictlike(p) and
-                    not set(p.keys()) == set(self.models.keys())):
-                    err = ("If the data arguments are passed in dict-like"
-                           " object, all keys in data arguments must match"
-                           " the keys in the models argument")
-            if err is not None:
->>>>>>> c54d5034
                 raise ValidationError(err)
             else:
                 subset = [d for d in subset if d != "models"]
@@ -507,7 +369,6 @@
             subset = [d for d in self.__meas_obj if d != "models"]
         data_obj = {d: getattr(self, d) for d in subset}
 
-<<<<<<< HEAD
         # Data objects are assumed to be held in a dict
         if not all(is_dictlike(i) for i in data_obj):
             self.__set_dicts()
@@ -601,93 +462,6 @@
             pass
         return None
 
-=======
-        ''' Update all data to dictionary objects '''
-        # Set X as dict if not already
-        if isinstance(self.X, self.__data_types):
-            self.X = [self.X for i, m in enumerate(self.models)]
-        if not is_dictlike(self.X):
-            X = self.X
-            self.X = {k: X[i] for i, k in enumerate(self.models.keys())}
-        # Set y as dict if not already
-        if isinstance(self.y, self.__data_types):
-            self.y = [self.y for i, m in enumerate(self.models)]
-        if not is_dictlike(self.y):
-            y = self.y
-            self.y = {k: y[i] for i, k in enumerate(self.models.keys())}
-        # Set protected_attr as dict if not already
-        if isinstance(self.protected_attr, self.__data_types):
-            self.protected_attr = [self.protected_attr
-                                   for i, m in enumerate(self.models)]
-        if not is_dictlike(self.protected_attr):
-            p = self.protected_attr
-            self.protected_attr = {k: p[i]
-                                   for i, k in enumerate(self.models.keys())}
-
-        # Validate Entries
-        for data in self.__dataobjects():
-            for d in data.values():
-                if not isinstance(d, self.__data_types):
-                    err = ("Input data must be numpy array or pandas object,"
-                           " or a list/dict of such objects")
-                    raise ValidationError(err)
-        for k in self.X.keys():
-            if not self.X[k].shape[0] == self.y[k].shape[0]:
-                raise ValidationError("Test and target data mismatch.")
-            if not self.X[k].shape[0] == self.protected_attr[k].shape[0]:
-                err = "Test data and protected attribute mismatch."
-                raise ValidationError(err)
-
-        # Ensure that protected attribute is binary- or boolean-type
-        for _, prt_at in self.protected_attr.items():
-            err = None
-            if not isinstance(prt_at, self.__data_types):
-                err = ("Protected attribute(s) must be numpy array or"
-                       " similar pandas object")
-            if len(prt_at.shape) > 1 and prt_at.shape[1] > 1:
-                err = ("This library is not yet compatible with groups of"
-                       " protected attributes.")
-            if len(np.unique(prt_at)) < 2:
-                err = "Single label found in protected attribute (2 expected)."
-            elif len(np.unique(prt_at)) > 2:
-                err = ("Multiple labels found in protected attribute"
-                        "(only 2 allowed).")
-            if err is not None:
-                raise ValidationError(err)
-
-    def __validate_models(self):
-        """ Verifies that models have predict function and stores them in a dict
-            if not already in one
-
-        Raises:
-            ValidationError
-        """
-        #ToDo: rename - this both validates and updates
-        # Set models as dict if not already
-        if not is_dictlike(self.models) and self.models is not None:
-            if not isinstance(self.models, self.__array_types):
-                self.models = [self.models]
-            self.models = {f'model_{i}': m for i, m in enumerate(self.models)}
-            if self.verboseMode:
-                print("Since no model names were passed, the following names",
-                      "have been assigned to the models per their indexes:",
-                      f" {list(self.models.keys())}")
-
-        # Ensure that model dict contains model objects posessing a predict
-        #   function
-        if self.models is not None:
-            if not len(self.models) > 0:
-                msg = "Cannot generate comparison with an empty set of models."
-                logging.warning(msg)
-            else:
-                for _, m in self.models.items():
-                    pred_func = getattr(m, "predict", None)
-                    if not callable(pred_func):
-                        msg = f"{m} model does not have predict function"
-                        raise ValidationError(msg)
-        return None
-
->>>>>>> c54d5034
 
 class ValidationError(Exception):
     pass