"""
Back-end functions used throughout the library, many of which assume that inputs
have been validated
"""
from numbers import Number
from typing import Callable
import numpy as np
import pandas as pd
from . import __preprocessing as prep, __validation as valid
from .__validation import ValidationError
from warnings import warn, catch_warnings, filterwarnings


def epsilon():
    """ error value used to prevent 'division by 0' errors """
    return np.finfo(np.float64).eps


def format_errwarn(func):
    """ Wraps a function returning some result with dictionaries for errors and
        warnings, then formats those errors and warnings as grouped warnings.
        Used for analytical functions to skip errors (and warnings) while
        providing

    Args:
        func (function): any function returning a tuple of format:
            (result, error_dictionary, warning_dictionary). Note that
            dictionaries should be of form {<column or id>:<message>}

    Returns:
        function: the first member of the tuple returned by func
    """

    def format_info(dict):
        info_dict = {}
        for colname, err_wrn in dict.items():
            _ew = list(set(err_wrn)) if isinstance(err_wrn, list) else [err_wrn]
            for m in _ew:
                m = getattr(m, "message") if "message" in dir(m) else str(m)
                if m in info_dict.keys():
                    info_dict[m].append(colname)
                else:
                    info_dict[m] = [colname]
        info_dict = {ew: list(set(c)) for ew, c in info_dict.items()}
        return info_dict

    def wrapper(*args, **kwargs):
        res, errs, warns = func(*args, **kwargs)
        if any(errs):
            err_dict = format_info(errs)
            for er, cols in err_dict.items():
                warn(f"Error processing column(s) {cols}. {er}\n")
        if any(warns):
            warn_dict = format_info(warns)
            for wr, cols in warn_dict.items():
                warn(f"Possible error in column(s) {cols}. {wr}\n")
        return res

    return wrapper


def iterate_cohorts(func: Callable):
    """ Runs the function for each cohort subset

    Args:
        func (function): the function to iterate

    Returns:
        cohort-iterated version of the output

    """

    def prepend_cohort(df: valid.MatrixLike, new_ix: valid.ArrayLike):
        idx = df.index.to_frame().rename(columns={0: "__index"})
        if idx.any().any():
            for l, i in enumerate(new_ix):
                idx.insert(l, i[0], i[1])
            if "__index" in idx.columns:
                idx.drop("__index", axis=1, inplace=True)
        else:
            pass  # No data in dataframe
        df.index = pd.MultiIndex.from_frame(idx)
        return df

    def subset(data: valid.MatrixLike, idxs: valid.ArrayLike):
        if data is not None:
            return data.loc[
                idxs,
            ]
        else:
            return None

    def wrapper(cohorts: valid.MatrixLike = None, **kwargs):
        """ Iterates for each cohort subset

        Args:
            cohorts (array-like or dataframe, optional): Groups by which to
                subset the data. Defaults to None.

        Returns:
            pandas DataFrame
        """
        # Run preprocessing to facilitate subsetting
<<<<<<< HEAD
        X = kwargs.get('X', None)
        Y = kwargs.get('Y', None)
        y_true = kwargs.get('y_true', None)
        y_pred = kwargs.get('y_pred', None)
        y_prob = kwargs.get('y_prob', None)
        prtc_attr = kwargs.get('prtc_attr', None)
        X, prtc_attr, y_true, y_pred, y_prob = \
            prep.standard_preprocess(X, prtc_attr, y_true, y_pred, y_prob)
=======
        X = kwargs.pop("X", None)
        y_true = kwargs.get("y_true", None)
        y_pred = kwargs.get("y_pred", None)
        y_prob = kwargs.get("y_prob", None)
        prtc_attr = kwargs.get("prtc_attr", None)
        X, prtc_attr, y_true, y_pred, y_prob = prep.standard_preprocess(
            X, prtc_attr, y_true, y_pred, y_prob
        )
>>>>>>> a3b51677
        #
        if cohorts is not None:
            #
            valid.validate_data(cohorts, name="cohorts", expected_len=X.shape[0])
            cohorts = prep.prep_data(cohorts)
            #
            cix = cohorts.index
            cols = cohorts.columns.tolist()
            cgrp = cohorts.groupby(cols)
            valid.limit_alert(
                cgrp,
                "permutations of cohorts",
                8,
                issue="This may slow processing time and reduce utility.",
            )
            # cohorts with too few observations, will cause terminating errors.
            # Note that this doesn't validate that there's enough data for each
            # feature-value pair: that should be handled by the function being wrapped
            minobs = valid.MIN_OBS
            if cohorts.reset_index().groupby(cols)["index"].count().lt(minobs).any():
                err = (
                    "Some cohort groups have too few observations to be measured."
                    + f" At least {minobs} are required for each group."
                )
                raise ValidationError(err)
            #
            results = []
            errant_groups = []
            for k in cgrp.groups.keys():
                grp_vals = cgrp.get_group(k)[cols].head(1).values[0]
                # Subset each argument to those observations matching the group
<<<<<<< HEAD
                ixs = cix.astype('int64').isin(cgrp.groups[k])
                x = subset(X, ixs)
                y = subset(Y, ixs)
=======
                ixs = cix.astype("int64").isin(cgrp.groups[k])
>>>>>>> a3b51677
                yt = subset(y_true, ixs)
                yh = subset(y_pred, ixs)
                yp = subset(y_prob, ixs)
                pa = subset(prtc_attr, ixs)
<<<<<<< HEAD
                new_args = ['X', 'Y', 'y_true', 'y_pred', 'y_prob', 'prtc_attr']
                sub_args = {k:v for k, v in kwargs.items() if k not in new_args}
                df = func(X=x, Y=y, y_true=yt, y_pred=yh, y_prob=yp,
                        prtc_attr=pa, **sub_args)
=======
                new_args = ["prtc_attr", "y_true", "y_pred", "y_prob"]
                sub_args = {k: v for k, v in kwargs.items() if k not in new_args}
                df = func(
                    X=X.iloc[ixs, :],
                    y_true=yt,
                    y_pred=yh,
                    y_prob=yp,
                    prtc_attr=pa,
                    **sub_args,
                )
>>>>>>> a3b51677
                # Empty dataframes indicate issues with evaluation of the function
                if len(df) == 0:
                    grpname = ""
                    for i, c in enumerate(cols):
                        if len(grpname) > 0:
                            grpname += " & "
                        grpname += f"{c} {grp_vals[i]}"
                    errant_groups.append(grpname)
                ix = [(c, grp_vals[i]) for i, c in enumerate(cols)]
                df = prepend_cohort(df, ix)
                results.append(df)
            output = pd.concat(results, axis=0)
            if any(errant_groups):
                msg = (
                    "Could not evaluate function for group(s): "
                    + "{errant_groups}. This is commonly caused when only a "
                    " single feature-value pair is available."
                )
                warn(msg)
            return output
        else:
            return func(**kwargs)

    return wrapper


class FairRanges:
    __diffs = [
        "auc difference",
        "balanced accuracy difference",
        "equalized odds difference",
        "fpr diff",
        "tpr diff",
        "ppv diff" "positive predictive parity difference",
        "statistical parity difference",
        "mean prediction difference",
        "mae difference",
        "r2 difference",
    ]
    __ratios = [
        "balanced accuracy ratio",
        "disparate impact ratio ",
        "equalized odds ratio",
        "fpr ratio",
        "tpr ratio",
        "ppv ratio",
        "mean prediction ratio",
        "mae ratio",
        "r2 ratio",
    ]
    __stats = ["consistency score"]

    def __init__(self):
        pass

    def mad(self, arr):
        return np.median(np.abs(arr - np.median(arr)))

    def load_fair_ranges(
        self,
        custom_ranges: "dict[str, tuple[Number, Number]]" = None,
        y_true: valid.ArrayLike = None,
        y_pred: valid.ArrayLike = None,
    ):
        """
        Args:
            custom_ranges (dict): a  dict whose keys are present among the measures
                in df and whose values are tuples containing the (lower, upper)
                bounds to the "fair" range. If None, uses default boundaries and
                will skip difference measures for regressions models. Default is None.
            y_true (array-like 1D, optional): Sample targets. Defaults to None.
            y_pred (array-like 1D, optional): Sample target predictions. Defaults to None.
        """
        # Load generic defaults
        bnds = self.default_boundaries()

        # Update with specific regression boundaries if possible
        if y_true is not None and y_pred is not None:
            y = prep.prep_arraylike(y_true, "y")
            yh = prep.prep_arraylike(y_pred, "y")
            aerr = (y - yh).abs()
            # Use np.concatenate to combine values s.t. ignore column names
            all_vals = y.append(yh)
            bnds["mean prediction difference"] = self.__calc_diff_range(all_vals)
            bnds["mae difference"] = self.__calc_diff_range(aerr)
            # import pdb; pdb.set_trace()
        else:
            bnds.pop("mean prediction difference")
            bnds.pop("mae difference")
        #
        if custom_ranges is not None:
            if valid.is_dictlike(custom_ranges):
                for k, v in custom_ranges.items():
                    bnds[str(k).lower()] = v
            else:
                raise TypeError("custom boundaries must be dict-like object if defined")
        #
        available_measures = self.__diffs + self.__ratios + self.__stats
        valid.validate_fair_boundaries(bnds, available_measures)
        return bnds

    def __calc_diff_range(self, ser: pd.Series):
        s_range = np.max(ser) - np.min(ser)
        s_bnd = 0.1 * s_range
        if s_bnd == 0 or np.isnan(s_bnd):
            raise ValidationError(
                "Error computing fair boundaries. Verify targets and predictions."
            )
        return (-s_bnd, s_bnd)

    def default_boundaries(self, diff_bnd=(-0.1, 0.1), rto_bnd=(0.8, 1.2)):
        default = {"consistency score": (0.7, 1)}
        for d in self.__diffs:
            default[d] = diff_bnd
        for r in self.__ratios:
            default[r] = rto_bnd
        return default


class Flagger:
    __hex = {
        "magenta": "#d00095",
        "magenta_lt": "#ff05b8",
        "purple": "#947fed",
        "purple_lt": "#c2bae3",
    }

    def __init__(self):
        self.reset()

    def apply_flag(self, df, caption="", sig_fig=4, as_styler=True, boundaries=None):
        """ Generates embedded html pandas styler table containing a highlighted
            version of a model comparison dataframe
        Args:
            df (pandas dataframe): model_comparison.compare_models or
                model_comparison.measure_model dataframe
            caption (str, optional): Optional caption for table. Defaults to "".
            as_styler (bool, optional): If True, returns a pandas Styler of the
                highlighted table (to which other styles/highlights can be added).
                Otherwise, returns the table as an embedded HTML object.

        Returns:
            Embedded html or pandas.io.formats.style.Styler
        """
        self.reset()
        self.__set_df(df)
        self.__set_labels()
        self.__set_boundaries(boundaries)
        #
        if caption is None:
            caption = "Fairness Measures"

        # bools are treated as a subclass of int, so must test for both
        if not isinstance(sig_fig, int) or isinstance(sig_fig, bool):
            raise ValueError(f"Invalid value of significant figure: {sig_fig}")
        if self.label_type == "index":
            styled = self.df.style.set_caption(caption).apply(self.__colors, axis=1)
        else:
            # pd.Styler doesn't support non-unique indices
            if len(self.df.index.unique()) < len(self.df):
                self.df.reset_index(inplace=True)
            styled = self.df.style.set_caption(caption).apply(self.__colors, axis=0)
        # Styler automatically sets precision to 6 sig figs
        with catch_warnings(record=False):
            filterwarnings("ignore", category=DeprecationWarning)
            styled = styled.set_precision(sig_fig)
        #
        setattr(styled, "fair_ranges", self.boundaries)
        # return pandas styler if requested
        if as_styler:
            return styled
        else:
            return HTML(styled.render())

    def reset(self):
        """ Clears the __Flagger settings
        """
        self.boundaries = None
        self.df = None
        self.flag_type = "background-color"
        self.flag_color = self.__hex["purple_lt"]
        self.labels = None
        self.label_type = None

    def __colors(self, vals):
        """ Returns a list containing the color settings for difference
            measures found to be OOR
        """

        def is_oor(name, val):
            low = self.boundaries[name.lower()][0]
            high = self.boundaries[name.lower()][1]
            return bool(not low < val < high and not np.isnan(val))

        #
        clr = f"{self.flag_type}:{self.flag_color}"
        if self.label_type == "index":
            name = vals.name[1].lower()
        else:
            name = vals.name.lower()
        #
        if name not in self.boundaries.keys():
            return ["" for v in vals]
        else:
            clr = f"{self.flag_type}:{self.flag_color}"
            return [clr if is_oor(name, v) else "" for v in vals]

    def __set_boundaries(self, boundaries):
        lbls = [str(l).lower() for l in self.labels]
        if boundaries is None:
            bnd = FairRanges().load_fair_ranges()
            # Mismatched keys may lead to errant belief that a measure is within
            # the fair range when actually there was a mistake (eg. key was
            # misspelled)
            boundaries = {k: v for k, v in bnd.items() if k.lower() in lbls}
        valid.validate_fair_boundaries(boundaries, lbls)
        self.boundaries = boundaries

    def __set_df(self, df):
        if isinstance(df, pd.DataFrame):
            self.df = df.copy()
        else:
            err = "df must be a pandas DataFrame or Styler"
            try:
                if isinstance(df, pd.io.formats.style.Styler):
                    self.df = df.data.copy()
                else:
                    raise ValidationError(err)
            except:
                raise ValidationError(err)

    def __set_labels(self):
        """ Determines the locations of the strings containing measure names
            (within df); then reutrns a list of those measure names along
            with their location (one of ["columns", "index"]).
        """
        if self.df is None:
            pass
        else:
            if isinstance(self.df.index, pd.MultiIndex):
                if "Measure" in self.df.index.names:
                    label_type = "index"
                    labels = self.df.index.get_level_values(1)
                else:
                    label_type = "columns"
                    labels = self.df.columns.tolist()
            else:
                label_type = "columns"
                labels = self.df.columns.tolist()

            self.label_type, self.labels = label_type, labels
<|MERGE_RESOLUTION|>--- conflicted
+++ resolved
@@ -101,17 +101,8 @@
             pandas DataFrame
         """
         # Run preprocessing to facilitate subsetting
-<<<<<<< HEAD
-        X = kwargs.get('X', None)
-        Y = kwargs.get('Y', None)
-        y_true = kwargs.get('y_true', None)
-        y_pred = kwargs.get('y_pred', None)
-        y_prob = kwargs.get('y_prob', None)
-        prtc_attr = kwargs.get('prtc_attr', None)
-        X, prtc_attr, y_true, y_pred, y_prob = \
-            prep.standard_preprocess(X, prtc_attr, y_true, y_pred, y_prob)
-=======
-        X = kwargs.pop("X", None)
+        X = kwargs.get("X", None)
+        Y = kwargs.get("Y", None)
         y_true = kwargs.get("y_true", None)
         y_pred = kwargs.get("y_pred", None)
         y_prob = kwargs.get("y_prob", None)
@@ -119,7 +110,6 @@
         X, prtc_attr, y_true, y_pred, y_prob = prep.standard_preprocess(
             X, prtc_attr, y_true, y_pred, y_prob
         )
->>>>>>> a3b51677
         #
         if cohorts is not None:
             #
@@ -151,34 +141,18 @@
             for k in cgrp.groups.keys():
                 grp_vals = cgrp.get_group(k)[cols].head(1).values[0]
                 # Subset each argument to those observations matching the group
-<<<<<<< HEAD
-                ixs = cix.astype('int64').isin(cgrp.groups[k])
+                ixs = cix.astype("int64").isin(cgrp.groups[k])
                 x = subset(X, ixs)
                 y = subset(Y, ixs)
-=======
-                ixs = cix.astype("int64").isin(cgrp.groups[k])
->>>>>>> a3b51677
                 yt = subset(y_true, ixs)
                 yh = subset(y_pred, ixs)
                 yp = subset(y_prob, ixs)
                 pa = subset(prtc_attr, ixs)
-<<<<<<< HEAD
-                new_args = ['X', 'Y', 'y_true', 'y_pred', 'y_prob', 'prtc_attr']
-                sub_args = {k:v for k, v in kwargs.items() if k not in new_args}
-                df = func(X=x, Y=y, y_true=yt, y_pred=yh, y_prob=yp,
-                        prtc_attr=pa, **sub_args)
-=======
-                new_args = ["prtc_attr", "y_true", "y_pred", "y_prob"]
+                new_args = ["X", "Y", "y_true", "y_pred", "y_prob", "prtc_attr"]
                 sub_args = {k: v for k, v in kwargs.items() if k not in new_args}
                 df = func(
-                    X=X.iloc[ixs, :],
-                    y_true=yt,
-                    y_pred=yh,
-                    y_prob=yp,
-                    prtc_attr=pa,
-                    **sub_args,
+                    X=x, Y=y, y_true=yt, y_pred=yh, y_prob=yp, prtc_attr=pa, **sub_args
                 )
->>>>>>> a3b51677
                 # Empty dataframes indicate issues with evaluation of the function
                 if len(df) == 0:
                     grpname = ""
