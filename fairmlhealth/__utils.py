"""
Back-end functions used throughout the library, many of which assume that inputs
have been validated
"""
from numbers import Number
from typing import Callable
import numpy as np
import pandas as pd
from . import __preprocessing as prep, __validation as valid
from .__validation import ValidationError
from warnings import warn, catch_warnings, filterwarnings


def epsilon():
    """ error value used to prevent 'division by 0' errors """
    return np.finfo(np.float64).eps


def format_errwarn(func):
    """ Wraps a function returning some result with dictionaries for errors and
        warnings, then formats those errors and warnings as grouped warnings.
        Used for analytical functions to skip errors (and warnings) while
        providing

    Args:
        func (function): any function returning a tuple of format:
            (result, error_dictionary, warning_dictionary). Note that
            dictionaries should be of form {<column or id>:<message>}

    Returns:
        function: the first member of the tuple returned by func
    """

    def format_info(dict):
        info_dict = {}
        for colname, err_wrn in dict.items():
            _ew = list(set(err_wrn)) if isinstance(err_wrn, list) else [err_wrn]
            for m in _ew:
                m = getattr(m, "message") if "message" in dir(m) else str(m)
                if m in info_dict.keys():
                    info_dict[m].append(colname)
                else:
                    info_dict[m] = [colname]
        info_dict = {ew: list(set(c)) for ew, c in info_dict.items()}
        return info_dict

    def wrapper(*args, **kwargs):
        res, errs, warns = func(*args, **kwargs)
        if any(errs):
            err_dict = format_info(errs)
            for er, cols in err_dict.items():
                warn(f"Error processing column(s) {cols}. {er}\n")
        if any(warns):
            warn_dict = format_info(warns)
            for wr, cols in warn_dict.items():
                warn(f"Possible error in column(s) {cols}. {wr}\n")
        return res

    return wrapper


def iterate_cohorts(func: Callable):
    """ Runs the function for each cohort subset

    Args:
        func (function): the function to iterate

    Returns:
        cohort-iterated version of the output

    """
<<<<<<< HEAD
    def prepend_cohort(df:valid.MatrixLike, new_ix:valid.ArrayLike):
        """ Attaches cohort information to the far left of the dataframe, adjusting
            by type. Cohorts are added to the index to enable flagging for
            cohorted summary tables (pd.Styler fails with non-unique indices)
        """
        idx = df.index.to_frame().rename(columns={0:'__index'})
        # add padding to shift start location if prepending a summary table
        ixpad = 0
        if df.index.names == ['Metric', 'Measure']:
            ixpad = 2
        # Attach new_ix data to the index
        if idx.any().any():
            for l, i in enumerate(new_ix):
                idx.insert(l+ixpad, i[0], i[1])
            if '__index' in idx.columns:
                idx.drop('__index', axis=1, inplace=True)
=======

    def prepend_cohort(df: valid.MatrixLike, new_ix: valid.ArrayLike):
        idx = df.index.to_frame().rename(columns={0: "__index"})
        if idx.any().any():
            for l, i in enumerate(new_ix):
                idx.insert(l, i[0], i[1])
            if "__index" in idx.columns:
                idx.drop("__index", axis=1, inplace=True)
>>>>>>> 2e5996a7
        else:
            pass  # No data in dataframe
        df.index = pd.MultiIndex.from_frame(idx)
        return df

    def subset(data: valid.MatrixLike, idxs: valid.ArrayLike):
        if data is not None:
            return data.loc[
                idxs,
            ]
        else:
            return None

<<<<<<< HEAD
    def add_group_info(errant_list, grp_cols, grp_vals):
        grpname = ""
        for i, c in enumerate(grp_cols):
            if len(grpname) > 0:
                grpname += " & "
            grpname += f"{c} {grp_vals[i]}"
        errant_list.append(grpname)
        return  None

    def wrapper(cohorts:valid.MatrixLike=None, **kwargs):
=======
    def wrapper(cohorts: valid.MatrixLike = None, **kwargs):
>>>>>>> 2e5996a7
        """ Iterates for each cohort subset

        Args:
            cohorts (array-like or dataframe, optional): Groups by which to
                subset the data. Defaults to None.

        Returns:
            pandas DataFrame
        """
        # Run preprocessing to facilitate subsetting
        X = kwargs.get("X", None)
        Y = kwargs.get("Y", None)
        y_true = kwargs.get("y_true", None)
        y_pred = kwargs.get("y_pred", None)
        y_prob = kwargs.get("y_prob", None)
        prtc_attr = kwargs.get("prtc_attr", None)
        X, prtc_attr, y_true, y_pred, y_prob = prep.standard_preprocess(
            X, prtc_attr, y_true, y_pred, y_prob
        )
        #
        if cohorts is not None:
            #
            valid.validate_data(cohorts, name="cohorts", expected_len=X.shape[0])
            cohorts = prep.prep_data(cohorts)
            #
            cix = cohorts.index
<<<<<<< HEAD
            grp_cols = cohorts.columns.tolist()
            cgrp = cohorts.groupby(grp_cols)
            valid.limit_alert(cgrp, "permutations of cohorts", 8,
                        issue="This may slow processing time and reduce utility.")
=======
            cols = cohorts.columns.tolist()
            cgrp = cohorts.groupby(cols)
            valid.limit_alert(
                cgrp,
                "permutations of cohorts",
                8,
                issue="This may slow processing time and reduce utility.",
            )
            # cohorts with too few observations, will cause terminating errors.
            # Note that this doesn't validate that there's enough data for each
            # feature-value pair: that should be handled by the function being wrapped
            minobs = valid.MIN_OBS
            if cohorts.reset_index().groupby(cols)["index"].count().lt(minobs).any():
                err = (
                    "Some cohort groups have too few observations to be measured."
                    + f" At least {minobs} are required for each group."
                )
                raise ValidationError(err)
>>>>>>> 2e5996a7
            #
            results = []
            errant_list = []
            minobs = valid.MIN_OBS
            for k in cgrp.groups.keys():
                grp_vals = cgrp.get_group(k)[grp_cols].head(1).values[0]
                # Subset each argument to those observations matching the group
<<<<<<< HEAD
                ixs = cix.astype('int64').isin(cgrp.groups[k])
                # Test subset for sufficent data. cohorts with too few observations
                # will cause terminating errors.
=======
                ixs = cix.astype("int64").isin(cgrp.groups[k])
>>>>>>> 2e5996a7
                x = subset(X, ixs)
                if x.shape[0] < minobs:
                    add_group_info(errant_list, grp_cols, grp_vals)
                    continue
                # subset remaining arguments
                y = subset(Y, ixs)
                yt = subset(y_true, ixs)
                yh = subset(y_pred, ixs)
                yp = subset(y_prob, ixs)
                pa = subset(prtc_attr, ixs)
<<<<<<< HEAD
                #
                new_args = ['X', 'Y', 'y_true', 'y_pred', 'y_prob', 'prtc_attr']
                sub_args = {k:v for k, v in kwargs.items() if k not in new_args}
                try:
                    df = func(X=x, Y=y, y_true=yt, y_pred=yh, y_prob=yp,
                        prtc_attr=pa, **sub_args)
                except ValidationError as e:
                    # Skip groups
                    m = getattr(e, 'message') if 'message' in dir(e) else None
                    if m == "Only one target classification found.":
                        df = pd.DataFrame()
                    else:
                        raise ValidationError(m)
                # Empty dataframes indicate issues with evaluation of the function,
                # likely caused by presence of i.e. only one feature-value pair.
=======
                new_args = ["X", "Y", "y_true", "y_pred", "y_prob", "prtc_attr"]
                sub_args = {k: v for k, v in kwargs.items() if k not in new_args}
                df = func(
                    X=x, Y=y, y_true=yt, y_pred=yh, y_prob=yp, prtc_attr=pa, **sub_args
                )
                # Empty dataframes indicate issues with evaluation of the function
>>>>>>> 2e5996a7
                if len(df) == 0:
                    add_group_info(errant_list, grp_cols, grp_vals)
                ix = [(c, grp_vals[i]) for i, c in enumerate(grp_cols)]
                df = prepend_cohort(df, ix)
                results.append(df)
<<<<<<< HEAD
            # Report issues to the user
            if len(errant_list) == len(cgrp.groups.keys()):
                msg = ("Invalid cohort specification. Each cohort. must have at "
                       +f"least {minobs} observations.")
                raise ValidationError(msg)
            elif any(errant_list):
                msg = ("Could not evaluate function for group(s): "
                       +"{errant_list}. This is commonly caused when there is "
                       + " too little data or there is only a single "
                       + "feature-value pair is available in a given cohort. "
                       + f"Each cohort must have  {minobs} observations.")
=======
            output = pd.concat(results, axis=0)
            if any(errant_groups):
                msg = (
                    "Could not evaluate function for group(s): "
                    + "{errant_groups}. This is commonly caused when only a "
                    " single feature-value pair is available."
                )
>>>>>>> 2e5996a7
                warn(msg)
            else:
                pass
            # Combine results and return
            output = pd.concat(results, axis=0)
            return output
        else:
            return func(**kwargs)

    return wrapper


class FairRanges:
    __diffs = [
        "auc difference",
        "balanced accuracy difference",
        "equalized odds difference",
        "fpr diff",
        "tpr diff",
        "ppv diff" "positive predictive parity difference",
        "statistical parity difference",
        "mean prediction difference",
        "mae difference",
        "r2 difference",
    ]
    __ratios = [
        "balanced accuracy ratio",
        "disparate impact ratio ",
        "equalized odds ratio",
        "fpr ratio",
        "tpr ratio",
        "ppv ratio",
        "mean prediction ratio",
        "mae ratio",
        "r2 ratio",
    ]
    __stats = ["consistency score"]

    def __init__(self):
        pass

    def mad(self, arr):
        return np.median(np.abs(arr - np.median(arr)))

    def load_fair_ranges(
        self,
        custom_ranges: "dict[str, tuple[Number, Number]]" = None,
        y_true: valid.ArrayLike = None,
        y_pred: valid.ArrayLike = None,
    ):
        """
        Args:
            custom_ranges (dict): a  dict whose keys are present among the measures
                in df and whose values are tuples containing the (lower, upper)
                bounds to the "fair" range. If None, uses default boundaries and
                will skip difference measures for regressions models. Default is None.
            y_true (array-like 1D, optional): Sample targets. Defaults to None.
            y_pred (array-like 1D, optional): Sample target predictions. Defaults to None.
        """
        # Load generic defaults
        bnds = self.default_boundaries()

        # Update with specific regression boundaries if possible
        if y_true is not None and y_pred is not None:
            y = prep.prep_arraylike(y_true, "y")
            yh = prep.prep_arraylike(y_pred, "y")
            aerr = (y - yh).abs()
            # Use np.concatenate to combine values s.t. ignore column names
            all_vals = y.append(yh)
            bnds["mean prediction difference"] = self.__calc_diff_range(all_vals)
            bnds["mae difference"] = self.__calc_diff_range(aerr)
            # import pdb; pdb.set_trace()
        else:
            bnds.pop("mean prediction difference")
            bnds.pop("mae difference")
        #
        if custom_ranges is not None:
            if valid.is_dictlike(custom_ranges):
                for k, v in custom_ranges.items():
                    bnds[str(k).lower()] = v
            else:
                raise TypeError("custom boundaries must be dict-like object if defined")
        #
        available_measures = self.__diffs + self.__ratios + self.__stats
        valid.validate_fair_boundaries(bnds, available_measures)
        return bnds

    def __calc_diff_range(self, ser: pd.Series):
        s_range = np.max(ser) - np.min(ser)
        s_bnd = 0.1 * s_range
        if s_bnd == 0 or np.isnan(s_bnd):
            raise ValidationError(
                "Error computing fair boundaries. Verify targets and predictions."
            )
        return (-s_bnd, s_bnd)

    def default_boundaries(self, diff_bnd=(-0.1, 0.1), rto_bnd=(0.8, 1.2)):
        default = {"consistency score": (0.7, 1)}
        for d in self.__diffs:
            default[d] = diff_bnd
        for r in self.__ratios:
            default[r] = rto_bnd
        return default


class Flagger:
    __hex = {
        "magenta": "#d00095",
        "magenta_lt": "#ff05b8",
        "purple": "#947fed",
        "purple_lt": "#c2bae3",
    }

    def __init__(self):
        self.reset()

    def apply_flag(self, df, caption="", sig_fig=4, as_styler=True, boundaries=None):
        """ Generates embedded html pandas styler table containing a highlighted
            version of a model comparison dataframe
        Args:
            df (pandas dataframe): model_comparison.compare_models or
                model_comparison.measure_model dataframe
            caption (str, optional): Optional caption for table. Defaults to "".
            as_styler (bool, optional): If True, returns a pandas Styler of the
                highlighted table (to which other styles/highlights can be added).
                Otherwise, returns the table as an embedded HTML object.

        Returns:
            Embedded html or pandas.io.formats.style.Styler
        """
        self.reset()
        self.__set_df(df)
        self.__set_labels()
        self.__set_boundaries(boundaries)
        #
        if caption is None:
            caption = "Fairness Measures"

        # bools are treated as a subclass of int, so must test for both
        if not isinstance(sig_fig, int) or isinstance(sig_fig, bool):
            raise ValueError(f"Invalid value of significant figure: {sig_fig}")
        if self.label_type == "index":
            styled = self.df.style.set_caption(caption).apply(self.__colors, axis=1)
        else:
            # pd.Styler doesn't support non-unique indices
            if len(self.df.index.unique()) < len(self.df):
                self.df.reset_index(inplace=True)
            styled = self.df.style.set_caption(caption).apply(self.__colors, axis=0)
        # Styler automatically sets precision to 6 sig figs
        with catch_warnings(record=False):
            filterwarnings("ignore", category=DeprecationWarning)
            styled = styled.set_precision(sig_fig)
        #
        setattr(styled, "fair_ranges", self.boundaries)
        # return pandas styler if requested
        if as_styler:
            return styled
        else:
            return HTML(styled.render())

    def reset(self):
        """ Clears the __Flagger settings
        """
        self.boundaries = None
        self.df = None
        self.flag_type = "background-color"
        self.flag_color = self.__hex["purple_lt"]
        self.labels = None
        self.label_type = None

    def __colors(self, vals):
        """ Returns a list containing the color settings for difference
            measures found to be OOR
        """

        def is_oor(name, val):
            low = self.boundaries[name.lower()][0]
            high = self.boundaries[name.lower()][1]
            return bool(not low < val < high and not np.isnan(val))

        #
        clr = f"{self.flag_type}:{self.flag_color}"
        if self.label_type == "index":
            name = vals.name[1].lower()
        else:
            name = vals.name.lower()
        #
        if name not in self.boundaries.keys():
            return ["" for v in vals]
        else:
            clr = f"{self.flag_type}:{self.flag_color}"
            return [clr if is_oor(name, v) else "" for v in vals]

    def __set_boundaries(self, boundaries):
        lbls = [str(l).lower() for l in self.labels]
        if boundaries is None:
            bnd = FairRanges().load_fair_ranges()
            # Mismatched keys may lead to errant belief that a measure is within
            # the fair range when actually there was a mistake (eg. key was
            # misspelled)
            boundaries = {k: v for k, v in bnd.items() if k.lower() in lbls}
        valid.validate_fair_boundaries(boundaries, lbls)
        self.boundaries = boundaries

    def __set_df(self, df):
        if isinstance(df, pd.DataFrame):
            self.df = df.copy()
        else:
            err = "df must be a pandas DataFrame or Styler"
            try:
                if isinstance(df, pd.io.formats.style.Styler):
                    self.df = df.data.copy()
                else:
                    raise ValidationError(err)
            except:
                raise ValidationError(err)

    def __set_labels(self):
        """ Determines the locations of the strings containing measure names
            (within df); then reutrns a list of those measure names along
            with their location (one of ["columns", "index"]).
        """
        if self.df is None:
            pass
        else:
            if isinstance(self.df.index, pd.MultiIndex):
                if "Measure" in self.df.index.names:
                    label_type = "index"
                    labels = self.df.index.get_level_values(1)
                else:
                    label_type = "columns"
                    labels = self.df.columns.tolist()
            else:
                label_type = "columns"
                labels = self.df.columns.tolist()

            self.label_type, self.labels = label_type, labels
<|MERGE_RESOLUTION|>--- conflicted
+++ resolved
@@ -69,33 +69,23 @@
         cohort-iterated version of the output
 
     """
-<<<<<<< HEAD
-    def prepend_cohort(df:valid.MatrixLike, new_ix:valid.ArrayLike):
+
+    def prepend_cohort(df: valid.MatrixLike, new_ix: valid.ArrayLike):
         """ Attaches cohort information to the far left of the dataframe, adjusting
             by type. Cohorts are added to the index to enable flagging for
             cohorted summary tables (pd.Styler fails with non-unique indices)
         """
-        idx = df.index.to_frame().rename(columns={0:'__index'})
+        idx = df.index.to_frame().rename(columns={0: "__index"})
         # add padding to shift start location if prepending a summary table
         ixpad = 0
-        if df.index.names == ['Metric', 'Measure']:
+        if df.index.names == ["Metric", "Measure"]:
             ixpad = 2
         # Attach new_ix data to the index
         if idx.any().any():
             for l, i in enumerate(new_ix):
-                idx.insert(l+ixpad, i[0], i[1])
-            if '__index' in idx.columns:
-                idx.drop('__index', axis=1, inplace=True)
-=======
-
-    def prepend_cohort(df: valid.MatrixLike, new_ix: valid.ArrayLike):
-        idx = df.index.to_frame().rename(columns={0: "__index"})
-        if idx.any().any():
-            for l, i in enumerate(new_ix):
-                idx.insert(l, i[0], i[1])
+                idx.insert(l + ixpad, i[0], i[1])
             if "__index" in idx.columns:
                 idx.drop("__index", axis=1, inplace=True)
->>>>>>> 2e5996a7
         else:
             pass  # No data in dataframe
         df.index = pd.MultiIndex.from_frame(idx)
@@ -109,7 +99,6 @@
         else:
             return None
 
-<<<<<<< HEAD
     def add_group_info(errant_list, grp_cols, grp_vals):
         grpname = ""
         for i, c in enumerate(grp_cols):
@@ -117,12 +106,9 @@
                 grpname += " & "
             grpname += f"{c} {grp_vals[i]}"
         errant_list.append(grpname)
-        return  None
-
-    def wrapper(cohorts:valid.MatrixLike=None, **kwargs):
-=======
+        return None
+
     def wrapper(cohorts: valid.MatrixLike = None, **kwargs):
->>>>>>> 2e5996a7
         """ Iterates for each cohort subset
 
         Args:
@@ -149,31 +135,14 @@
             cohorts = prep.prep_data(cohorts)
             #
             cix = cohorts.index
-<<<<<<< HEAD
             grp_cols = cohorts.columns.tolist()
             cgrp = cohorts.groupby(grp_cols)
-            valid.limit_alert(cgrp, "permutations of cohorts", 8,
-                        issue="This may slow processing time and reduce utility.")
-=======
-            cols = cohorts.columns.tolist()
-            cgrp = cohorts.groupby(cols)
             valid.limit_alert(
                 cgrp,
                 "permutations of cohorts",
                 8,
                 issue="This may slow processing time and reduce utility.",
             )
-            # cohorts with too few observations, will cause terminating errors.
-            # Note that this doesn't validate that there's enough data for each
-            # feature-value pair: that should be handled by the function being wrapped
-            minobs = valid.MIN_OBS
-            if cohorts.reset_index().groupby(cols)["index"].count().lt(minobs).any():
-                err = (
-                    "Some cohort groups have too few observations to be measured."
-                    + f" At least {minobs} are required for each group."
-                )
-                raise ValidationError(err)
->>>>>>> 2e5996a7
             #
             results = []
             errant_list = []
@@ -181,13 +150,9 @@
             for k in cgrp.groups.keys():
                 grp_vals = cgrp.get_group(k)[grp_cols].head(1).values[0]
                 # Subset each argument to those observations matching the group
-<<<<<<< HEAD
-                ixs = cix.astype('int64').isin(cgrp.groups[k])
+                ixs = cix.astype("int64").isin(cgrp.groups[k])
                 # Test subset for sufficent data. cohorts with too few observations
                 # will cause terminating errors.
-=======
-                ixs = cix.astype("int64").isin(cgrp.groups[k])
->>>>>>> 2e5996a7
                 x = subset(X, ixs)
                 if x.shape[0] < minobs:
                     add_group_info(errant_list, grp_cols, grp_vals)
@@ -198,56 +163,48 @@
                 yh = subset(y_pred, ixs)
                 yp = subset(y_prob, ixs)
                 pa = subset(prtc_attr, ixs)
-<<<<<<< HEAD
                 #
-                new_args = ['X', 'Y', 'y_true', 'y_pred', 'y_prob', 'prtc_attr']
-                sub_args = {k:v for k, v in kwargs.items() if k not in new_args}
+                new_args = ["X", "Y", "y_true", "y_pred", "y_prob", "prtc_attr"]
+                sub_args = {k: v for k, v in kwargs.items() if k not in new_args}
                 try:
-                    df = func(X=x, Y=y, y_true=yt, y_pred=yh, y_prob=yp,
-                        prtc_attr=pa, **sub_args)
+                    df = func(
+                        X=x,
+                        Y=y,
+                        y_true=yt,
+                        y_pred=yh,
+                        y_prob=yp,
+                        prtc_attr=pa,
+                        **sub_args,
+                    )
                 except ValidationError as e:
                     # Skip groups
-                    m = getattr(e, 'message') if 'message' in dir(e) else None
+                    m = getattr(e, "message") if "message" in dir(e) else None
                     if m == "Only one target classification found.":
                         df = pd.DataFrame()
                     else:
                         raise ValidationError(m)
                 # Empty dataframes indicate issues with evaluation of the function,
                 # likely caused by presence of i.e. only one feature-value pair.
-=======
-                new_args = ["X", "Y", "y_true", "y_pred", "y_prob", "prtc_attr"]
-                sub_args = {k: v for k, v in kwargs.items() if k not in new_args}
-                df = func(
-                    X=x, Y=y, y_true=yt, y_pred=yh, y_prob=yp, prtc_attr=pa, **sub_args
-                )
-                # Empty dataframes indicate issues with evaluation of the function
->>>>>>> 2e5996a7
                 if len(df) == 0:
                     add_group_info(errant_list, grp_cols, grp_vals)
                 ix = [(c, grp_vals[i]) for i, c in enumerate(grp_cols)]
                 df = prepend_cohort(df, ix)
                 results.append(df)
-<<<<<<< HEAD
             # Report issues to the user
             if len(errant_list) == len(cgrp.groups.keys()):
-                msg = ("Invalid cohort specification. Each cohort. must have at "
-                       +f"least {minobs} observations.")
+                msg = (
+                    "Invalid cohort specification. Each cohort. must have at "
+                    + f"least {minobs} observations."
+                )
                 raise ValidationError(msg)
             elif any(errant_list):
-                msg = ("Could not evaluate function for group(s): "
-                       +"{errant_list}. This is commonly caused when there is "
-                       + " too little data or there is only a single "
-                       + "feature-value pair is available in a given cohort. "
-                       + f"Each cohort must have  {minobs} observations.")
-=======
-            output = pd.concat(results, axis=0)
-            if any(errant_groups):
                 msg = (
                     "Could not evaluate function for group(s): "
-                    + "{errant_groups}. This is commonly caused when only a "
-                    " single feature-value pair is available."
+                    + "{errant_list}. This is commonly caused when there is "
+                    + " too little data or there is only a single "
+                    + "feature-value pair is available in a given cohort. "
+                    + f"Each cohort must have  {minobs} observations."
                 )
->>>>>>> 2e5996a7
                 warn(msg)
             else:
                 pass
