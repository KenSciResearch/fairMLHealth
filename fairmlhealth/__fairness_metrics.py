
from aif360.sklearn.metrics import difference, ratio
import pandas as pd
from sklearn.metrics import precision_score
from sklearn.exceptions import UndefinedMetricWarning
import warnings

from .__performance_metrics import (
    epsilon, false_positive_rate, true_positive_rate,
    true_negative_rate, false_negative_rate)


# ToDo: find better solution for these warnings
warnings.filterwarnings('ignore', module='aif360')


def eq_odds_diff(y_true, y_pred, prtc_attr=None, priv_grp=1):
    """ Returns the greatest discrepancy between the between-group FPR
        difference and the between-group TPR difference

    Args:
        y_true (1D array-like):
        y_pred (1D array-like):
        prtc_attr (str): name of the protected attribute
        priv_grp (int, optional):  . Defaults to 1.
    """
    fpr_diff = difference(false_positive_rate, y_true, y_pred,
                          prot_attr=prtc_attr, priv_group=priv_grp)
    tpr_diff = difference(true_positive_rate, y_true, y_pred,
                          prot_attr=prtc_attr, priv_group=priv_grp)
    if abs(fpr_diff) > abs(tpr_diff):
        return fpr_diff
    else:
        return tpr_diff


def eq_odds_ratio(y_true, y_pred, prtc_attr=None, priv_grp=1):
    """ Returns the greatest discrepancy between the between-group FPR
        ratio and the between-group TPR ratio

    Args:
        y_true (1D array-like):
        y_pred (1D array-like):
        priv_grp (int, optional):  . Defaults to 1.
    """
    fpr_ratio = ratio(false_positive_rate, y_true, y_pred,
                        prot_attr=prtc_attr, priv_group=priv_grp)
    tpr_ratio = ratio(true_positive_rate, y_true, y_pred,
                        prot_attr=prtc_attr, priv_group=priv_grp)
    if round(abs(fpr_ratio - 1), 6) > abs(tpr_ratio - 1):
        return fpr_ratio
    else:
        return tpr_ratio


''' Simple '''
def ppv_ratio(y_true, y_pred, pa_name, priv_grp):
    return ratio(precision_score, y_true, y_pred,
<<<<<<< HEAD
                     prot_attr=pa_name, priv_group=priv_grp)
=======
                 prot_attr=pa_name, priv_group=priv_grp)
>>>>>>> 9d984671


def tpr_ratio(y_true, y_pred, pa_name, priv_grp):
    return ratio(true_positive_rate, y_true, y_pred,
                 prot_attr=pa_name, priv_group=priv_grp)


def fpr_ratio(y_true, y_pred, pa_name, priv_grp):
    return ratio(false_positive_rate, y_true, y_pred,
                 prot_attr=pa_name, priv_group=priv_grp)


def tnr_ratio(y_true, y_pred, pa_name, priv_grp):
    return ratio(true_negative_rate, y_true, y_pred,
                 prot_attr=pa_name, priv_group=priv_grp)


def fnr_ratio(y_true, y_pred, pa_name, priv_grp):
    return ratio(false_negative_rate, y_true, y_pred,
                 prot_attr=pa_name, priv_group=priv_grp)


def ppv_diff(y_true, y_pred, pa_name, priv_grp):
    return difference(precision_score, y_true, y_pred,
                      prot_attr=pa_name, priv_group=priv_grp)


def tpr_diff(y_true, y_pred, pa_name, priv_grp):
    return difference(true_positive_rate, y_true, y_pred,
                      prot_attr=pa_name, priv_group=priv_grp)


def fpr_diff(y_true, y_pred, pa_name, priv_grp):
    return difference(false_positive_rate, y_true, y_pred,
                      prot_attr=pa_name, priv_group=priv_grp)


def tnr_diff(y_true, y_pred, pa_name, priv_grp):
    return difference(true_negative_rate, y_true, y_pred,
                      prot_attr=pa_name, priv_group=priv_grp)


def fnr_diff(y_true, y_pred, pa_name, priv_grp):
    return difference(false_negative_rate, y_true, y_pred,
                      prot_attr=pa_name, priv_group=priv_grp)<|MERGE_RESOLUTION|>--- conflicted
+++ resolved
@@ -2,7 +2,6 @@
 from aif360.sklearn.metrics import difference, ratio
 import pandas as pd
 from sklearn.metrics import precision_score
-from sklearn.exceptions import UndefinedMetricWarning
 import warnings
 
 from .__performance_metrics import (
@@ -56,11 +55,7 @@
 ''' Simple '''
 def ppv_ratio(y_true, y_pred, pa_name, priv_grp):
     return ratio(precision_score, y_true, y_pred,
-<<<<<<< HEAD
                      prot_attr=pa_name, priv_group=priv_grp)
-=======
-                 prot_attr=pa_name, priv_group=priv_grp)
->>>>>>> 9d984671
 
 
 def tpr_ratio(y_true, y_pred, pa_name, priv_grp):
