""" Manages data validation tasks across modules
"""
from collections import OrderedDict
from importlib.util import find_spec
from numbers import Number
import numpy as np
import pandas as pd
from typing import Union
from warnings import warn

LIST_TYPES = (list, tuple, set)
ITER_TYPES = LIST_TYPES + (dict, OrderedDict)
ArrayLike = Union[list, tuple, np.ndarray, pd.Series, pd.DataFrame]
MatrixLike = Union[np.ndarray, pd.DataFrame]

LIST_TYPES = (list, tuple, set)
ITER_TYPES = LIST_TYPES + (dict, OrderedDict)
ArrayLike = Union[list, tuple, np.ndarray, pd.Series, pd.DataFrame]
MatrixLike = Union[np.ndarray, pd.DataFrame]

MIN_OBS = 5  # The minimum number of observations required for measuring and reporting functions


def is_dictlike(obj):
    dictlike = bool(callable(getattr(obj, "keys", None)) and not hasattr(obj, "size"))
    return dictlike


def is_listlike(obj):
    listlike = bool(obj is not None and isinstance(obj, LIST_TYPES))
    return listlike


def is_dictlike(obj):
    dictlike = bool(callable(getattr(obj, "keys", None)) and not hasattr(obj, "size"))
    return dictlike


def limit_alert(
    items: list = None,
    item_name: str = "",
    limit: int = 100,
    issue: str = "This may slow processing time.",
):
    """ Warns the user if there are too many items due to potentially slowed
        processing time
    """
    if any(items):
        if len(items) > limit:
            msg = f"More than {limit} {item_name} detected. {issue}"
            warn(msg)


def validate_analytical_input(
    X, y_true=None, y_pred=None, y_prob=None, prtc_attr=None, priv_grp: int = 1
):
    """ Raises error if data are of incorrect type or size for processing by
        the fairness or performance tables

    Args:
        X (array-like): Sample features
        prtc_attr (array-like, named): values for the protected attribute
            (note: protected attribute may also be present in X)
        y_true (array-like, 1-D): Sample targets
        y_pred (array-like, 1-D): Sample target predictions
        y_prob (array-like, 1-D): Sample target probabilities
    """
    validate_data(X, name="input data")
    if y_true is not None:
        validate_array(y_true, name="targets", expected_len=X.shape[0])
    if y_pred is not None:
        validate_array(y_pred, name="predictions", expected_len=X.shape[0])
    if y_prob is not None:
        validate_array(y_prob, name="probabilities", expected_len=X.shape[0])
    if prtc_attr is not None:
        validate_binary_attr(prtc_attr, "protected attribute", expected_len=X.shape[0])
    validate_priv_grp(priv_grp)
    return True


def validate_array(arr, name="array", expected_len: int = 0):
    if arr is None:
        raise ValueError(f"No {name} found.")
    __validate_type(arr)
    __validate_oneDArray(arr, name)
    expected_len = arr.shape[0] if expected_len is None else expected_len
    __validate_length(arr, name, expected_len)
    __validate_values(arr, name)


<<<<<<< HEAD
def validate_binary_attr(arr, name="attribute", expected_len:int=0):
    validate_array(arr, name, expected_len)
    __validate_binVal(arr, name, fuzzy=False)
    __validate_values(arr, name)


def validate_data(data, name="data", expected_len:int=None):
=======
def validate_data(data, name="data", expected_len: int = None):
>>>>>>> a3b51677
    if data is None:
        raise ValueError(f"No {name} found.")
    __validate_type(data)
    expected_len = data.shape[0] if expected_len is None else expected_len
    __validate_length(data, name, expected_len)
    __validate_values(data, name)


def validate_fair_boundaries(boundaries: dict = None, measures: list = None):
    err = None
    #
    if not is_dictlike(boundaries):
        raise ValidationError("boundaries must be contained in a dictionary")
    for k, v in boundaries.items():
        if not isinstance(v, tuple) or not all([isinstance(i, Number) for i in v]):
            raise ValidationError("boundaries must contain tuples of numbers")
        elif not v[0] < v[1]:
            raise ValidationError(
                "Invalid boundary values. must be (lower, higher)" + f" Got {v} for {k}"
            )
    if not is_listlike(measures) or not all([isinstance(s, str) for s in measures]):
        raise ValidationError("measures must be a list of strings")
    if measures is not None:
        # Nonsense keys are acceptable as long as one of they keys is correct
        meas = [m.lower() for m in measures]
        errant_entries = [k for k in boundaries.keys() if k.lower() not in meas]
        if not any(errant_entries):
            return None
        else:
            err = (
                f"Boundary keys must be present among the measures"
                + f" displayed in the table. Found: {errant_entries}"
            )
            raise ValidationError(err)
    else:
        pass


def validate_notebook_requirements():
    """ Alerts the user if they're missing packages required to run extended
        tutorial and example notebooks
    """
    if find_spec("fairlearn") is None:
        err = (
            "This notebook cannot be re-run witout Fairlearn, available "
            + "via https://github.com/fairlearn/fairlearn. Please install "
            + "Fairlearn to run this notebook."
        )
        raise ValidationError(err)
    else:
        pass


<<<<<<< HEAD
def validate_priv_grp(priv_grp:int=None):
=======
def validate_prtc_attr(arr, expected_len: int = 0):
    validate_array(arr, "protected attribute", expected_len)
    __validate_binVal(arr, "protected attribute", fuzzy=False)
    __validate_values(arr, "protected_attribute")


def validate_priv_grp(priv_grp: int = None):
>>>>>>> a3b51677
    if priv_grp is None:
        raise ValueError("No privileged group found.")
    if not isinstance(priv_grp, int):
        raise TypeError("priv_grp must be an integer")


def validate_notebook_requirements():
    """ Alerts the user if they're missing packages required to run extended
        tutorial and example notebooks
    """
    if find_spec("fairlearn") is None:
        err = (
            "This notebook cannot be re-run witout Fairlearn, available "
            + "via https://github.com/fairlearn/fairlearn. Please install "
            + "Fairlearn to run this notebook."
        )
        raise ValidationError(err)
    else:
        pass


class ValidationError(Exception):
    pass


def __validate_binVal(arr, name: str = "array", fuzzy: bool = True):
    """ Verifies that the array is binary valued.

    Args:
        arr (array-like): numpy-compatible array
        name (str, optional): Name of array to be displayed in feedback.
            Defaults to "array".
        fuzzy (bool, optional): If False, both values 0 and 1 must be present in
            the array to pass validation. Defaults to True.

    Raises:
        ValidationError
    """
    err = None
    binVals = np.array([0, 1])
    if len(np.unique(arr)) > 2:
<<<<<<< HEAD
        err = (f"Expected values of [0, 1] in {name}." +
                f" Received {np.unique(arr)}")
=======
        err = f"Multiple labels found in {name}. " "Expected only 0 or 1."
>>>>>>> a3b51677
    # Protected attribute must have entries for both 0 and 1
    elif not fuzzy and not np.array_equal(np.unique(arr), binVals):
        err = f"Expected values of [0, 1] in {name}." + f" Received {np.unique(arr)}"
    # Other arrays may have entries for only but either 0 or 1
    elif fuzzy and not all(v in binVals for v in np.unique(arr)):
        err = f"Expected values of [0, 1] in {name}." + f" Received {np.unique(arr)}"
    if err is not None:
        raise ValidationError(err)
    return None


def __validate_oneDArray(arr, name: str = "array"):
    """ Validates that the array is one-dimensional

    Args:
        arr (array-like): numpy-compatible array
        name (str, optional): Name of array to be displayed in feedback.
            Defaults to "array".

    Raises:
        ValidationError
    """
    if len(arr.shape) > 1 and arr.shape[1] > 1:
        err = f"This library is not yet compatible with groups of {name}"
        raise ValidationError(err)


def __validate_length(data, name: str = "array", expected_len: int = 0):
    """ Verifies that the data meet the minimum length criteria and have the
        number of observations expected.

    Args:
        data (matrix-like): numpy-compatible matrix or array
        name (str, optional): Name of array to be displayed in feedback.
            Defaults to "array".
        expected_len (int): Expected length of the data. Defaults to 0, which
            does not meet the minimum length criterion (will fail).

    Raises:
        ValidationError
    """
    # AIF360's consistency_score defaults to 5 nearest neighbors, thus 5 is
    #   the minimum acceptable length as long as that dependency exists
    if expected_len < MIN_OBS:
        raise ValidationError(
            f"Cannot measure fewer than {MIN_OBS} observations"
            + f" (Only {expected_len} found in {name})"
        )
    N = data.shape[0]
    if not N == expected_len:
        raise ValidationError(
            "All data arguments must be of same length." + f" Only {N} found in {name}"
        )


def __validate_type(data, name: str = "array"):
    """ Verifies that the data are of a type that can be processed by this
        library
validate_fair_boundaries
    Args:
        data (matrix-like): numpy-compatible matrix or array
        name (str, optional): Name of array to be displayed in feedback.
            Defaults to "array".

    Raises:
        TypeError
    """
    valid_data_types = list, tuple, np.ndarray, pd.Series, pd.DataFrame
    if not isinstance(data, valid_data_types):
        err = (
            "Inputs must be one of the following types:"
            f" {valid_data_types}. Found: {type(data)} in {name}"
        )
        raise TypeError(err)


def __validate_values(data: ArrayLike, name: str = "Series"):
    if isinstance(data, pd.Series):
        if data.isnull().all():
            raise ValidationError(f"{name} contains all missing values")
        else:
            pass
    elif isinstance(data, pd.DataFrame):
        if data.isnull().all().any():
            raise ValidationError(f"Some columns are contain all missing values")
        else:
            pass
    elif isinstance(data, np.ndarray):
        if np.array_equal(np.unique(data), np.array([np.nan])):
            raise ValidationError(f"All values are missing.")
    else:
        pass<|MERGE_RESOLUTION|>--- conflicted
+++ resolved
@@ -88,17 +88,13 @@
     __validate_values(arr, name)
 
 
-<<<<<<< HEAD
-def validate_binary_attr(arr, name="attribute", expected_len:int=0):
+def validate_binary_attr(arr, name="attribute", expected_len: int = 0):
     validate_array(arr, name, expected_len)
     __validate_binVal(arr, name, fuzzy=False)
     __validate_values(arr, name)
 
 
-def validate_data(data, name="data", expected_len:int=None):
-=======
 def validate_data(data, name="data", expected_len: int = None):
->>>>>>> a3b51677
     if data is None:
         raise ValueError(f"No {name} found.")
     __validate_type(data)
@@ -152,17 +148,7 @@
         pass
 
 
-<<<<<<< HEAD
-def validate_priv_grp(priv_grp:int=None):
-=======
-def validate_prtc_attr(arr, expected_len: int = 0):
-    validate_array(arr, "protected attribute", expected_len)
-    __validate_binVal(arr, "protected attribute", fuzzy=False)
-    __validate_values(arr, "protected_attribute")
-
-
 def validate_priv_grp(priv_grp: int = None):
->>>>>>> a3b51677
     if priv_grp is None:
         raise ValueError("No privileged group found.")
     if not isinstance(priv_grp, int):
@@ -204,12 +190,7 @@
     err = None
     binVals = np.array([0, 1])
     if len(np.unique(arr)) > 2:
-<<<<<<< HEAD
-        err = (f"Expected values of [0, 1] in {name}." +
-                f" Received {np.unique(arr)}")
-=======
-        err = f"Multiple labels found in {name}. " "Expected only 0 or 1."
->>>>>>> a3b51677
+        err = f"Expected values of [0, 1] in {name}." + f" Received {np.unique(arr)}"
     # Protected attribute must have entries for both 0 and 1
     elif not fuzzy and not np.array_equal(np.unique(arr), binVals):
         err = f"Expected values of [0, 1] in {name}." + f" Received {np.unique(arr)}"
