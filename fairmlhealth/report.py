# -*- coding: utf-8 -*-
"""
Tools for measuring and comparing fairness across models

Contributors:
    camagallan <ca.magallen@gmail.com>
"""
# Copyright (c) KenSci and contributors.
# Licensed under the MIT License.

from abc import ABC
import numpy as np
import pandas as pd
from sklearn import metrics as sk_metric
import warnings

from .measure import summary, flag, __regression_performance
from . import __preprocessing as prep, __validation as valid



def classification_performance(y_true, y_pred, target_labels=None,
                               sig_fig:int=4):
    """ Returns a pandas dataframe of the scikit-learn classification report,
        formatted for use in fairMLHealth tools

    Args:
        y_true (array): Target values. Must be compatible with model.predict().
        y_pred (array): Prediction values. Must be compatible with
            model.predict().
        target_labels (list of str): Optional labels for target values.
    """
    if target_labels is None:
        target_labels = [f"target = {t}" for t in set(y_true)]
    # scikit will run validation
    report = sk_metric.classification_report(y_true, y_pred, output_dict=True,
                                             target_names=target_labels)
    report = pd.DataFrame(report).transpose()
    # Move accuracy to separate row
    accuracy = report.loc['accuracy', :]
    if len(accuracy) > 0:
        report.drop('accuracy', inplace=True)
        report.loc['accuracy', 'accuracy'] = accuracy[0]
    #
    report = report.round(sig_fig)
    return report


def compare(test_data, targets, protected_attr, models=None,
                   predictions=None, probabilities=None,
                   pred_type="classification", flag_oor=True):
    """ Generates a report comparing fairness measures for the models passed.
            Note: This is a wrapper for the FairCompare.compare_measures method
            See FairCompare for more information.

    Args:
        test_data (pandas DataFrame or compatible type):
        targets (1D array-like):
        protected_attr (1D array-like):
        model (scikit models or other model objects with a *.predict() function
            that accept test_data and return an array of predictions).
            Defaults to None. If None, must pass predictions.
        predictions (1D array-likes): Set of predictions
            corresponding to targets. Defaults to None. Ignored
            if model argument is passed.
        probabilities (1D array-like): Set of probabilities
            corresponding to predictions. Defaults to None. Ignored
            if models argument is passed.
        flag_oor (bool): if True, will apply flagging function to highlight
            fairness metrics which are considered to be outside the "fair" range
            (Out Of Range). Defaults to False.

    Returns:
        pandas dataframe of fairness and performance measures for each model
    """
    comp = FairCompare(test_data, targets, protected_attr, models,
                       predictions, probabilities, pred_type, verboseMode=True)
    table = comp.compare_measures(flag_oor=flag_oor)
    return table


def regression_performance(y_true, y_pred, sig_fig:int=4):
    """ Returns a pandas dataframe of the regression performance metrics,
        similar to scikit's classification_performance

    Args:
        y_true (array): Target values. Must be compatible with model.predict().
        y_pred (array): Prediction values. Must be compatible with
            model.predict().
    """
    valid.validate_array(y_true, "y_true", expected_len=None)
    valid.validate_array(y_pred, "y_pred", expected_len=len(y_true))
    y_true = prep.prep_targets(y_true)
    y_pred = prep.prep_targets(y_pred)
    if y_true.columns[0] == y_pred.columns[0]:
        y_pred.columns = ["Prediction"]
    #
    rprt_input = pd.concat([y_true, y_pred], axis=1)
    _y, _yh = rprt_input.columns[0], rprt_input.columns[1]
    report = __regression_performance(rprt_input, _y, _yh)
    report = pd.DataFrame().from_dict(report, orient='index'
                          ).rename(columns={0: 'Score'})
    report = report.round(sig_fig)
    return report


class FairCompare(ABC):
    """ Validates and stores data and models for fairness comparison
    """

    def __init__(self, test_data, target_data, protected_attr=None,
                 models=None, preds=None, probs=None,
                 pred_type="classification", priv_grp=1,  **kwargs):
        """ Generates fairness comparisons

        Args:
            test_data (numpy array or similar pandas object): data to be
                passed to the models to generate predictions. It's
                recommended that these be separate data from those used to
                train the model.
            target_data (numpy array or similar pandas object): target data
                array corresponding to the test data. It is recommended that
                the target is not present in the test_data.
            protected_attr (numpy array or similar pandas object):
                data for the protected attributes. These data do not need to
                be present in test_data, but the rows must correspond
                with test_data.  Note that values must currently be
                binary or boolean type.
            models (dict or list-like): the set of trained models to be
                evaluated. Models can be any object with a scikit-like
                predict() method. Dict keys assumed as model names. If a
                list-like object is passed, will set model names relative to
                their index
            preds (1D array-like): Set of predictions
                corresponding to targets. Defaults to None. Ignored
                if model argument is passed.
            probs (1D array-like): Set of probabilities
                corresponding to predictions. Defaults to None. Ignored
                if models argument is passed.
        """
        #
        self.X = test_data
        self.prtc_attr = protected_attr
        self.priv_grp = priv_grp
        self.y = target_data
        self.sig_fig = 4

        # Tool does not yet handle multiclass, but will be able to distinguish
        #   binary from multiclass in the future
        valid_pred_types = ["classification", "regression"]
        if pred_type not in valid_pred_types:
            msg = f"pred_type must be one of {valid_pred_types}. Got {pred_type}"
            raise valid.ValidationError(msg)
        self.pred_type = pred_type

        # The user is forced to pass either models or predictions as None to
        # simplify attribute management. If models are passed, they will be used
        # to produce predictions.
        self.models = models if models not in [None, [None]] else None
        self.preds = None if self.models is not None else preds
        self.probs = None if self.models is not None else probs

        #
        self.__meas_obj = ["X", "y", "prtc_attr", "priv_grp", "models",
                           "preds", "probs"]
        #
        if "verboseMode" in kwargs:
            self.verboseMode = kwargs.get("verboseMode")
        else:
            self.verboseMode = True
        #
        self.__setup()

    def compare_measures(self, flag_oor=True):
        """ Returns a pandas dataframe containing fairness and performance
            measures for all available models

        Args:
            flag_oor (bool): if True, will apply flagging function to highlight
            fairness metrics which are considered to be outside the "fair" range
            (Out Of Range)
        """
        # Model objects are assumed to be held in a dict
        if not valid.is_dictlike(self.models):
            self.__set_dicts()
        #
        if len(self.models) == 0:
            warnings.warn("No models to compare.")
            return pd.DataFrame()
        else:
            test_results = []
            self.__toggle_validation()
            # Compile measure_model results for each model
            for model_name in self.models.keys():
                # Keep flag off at this stage to allow column rename (flagger
                # returns a pandas Styler). Flag applied a few lines below
                res = self.measure_model(model_name, skip_performance=False,
                                         flag_oor=False)
                res.rename(columns={'Value': model_name}, inplace=True)
                test_results.append(res)
            self.__toggle_validation()  # toggle-on model validation
            if len(test_results) > 0:
                output = pd.concat(test_results, axis=1)
                if flag_oor:
                    output = flag(output, sig_fig=4)
            else:
                output = None
            return output

    def measure_model(self, model_name, **kwargs):
        """ Returns a pandas dataframe containing fairness measures for the
                model_name specified

        Args:
            model_name (str): a key corresponding to the model of interest,
                as found in the object's "models" dictionary
        """
        self.__validate(model_name)
        msg = f"Could not measure fairness for {model_name}"
        if model_name not in self.preds.keys():
            msg += (" Name not found Available options include "
                   f"{list(self.preds.keys())}")
            print(msg)
            return pd.DataFrame()
        elif self.preds[model_name] is None:
            msg += (" No predictions present.")
            print(msg)
            return pd.DataFrame()
        else:
            res = summary(self.X[model_name],
                                 self.prtc_attr[model_name],
                                 self.y[model_name],
                                 self.preds[model_name],
                                 self.probs[model_name],
                                 pred_type=self.pred_type,
                                 sig_fig=self.sig_fig,
                                 **kwargs)
            return res

    def __check_models_predictions(self, enforce=True):
        """ If any predictions are missing, generates predictions for each model.
            Assumes that models and data have been validated.

        """
        # Model objects are assumed to be held in a dict
        if not valid.is_dictlike(self.models):
            self.__set_dicts()
        #
        model_objs = [*self.models.values()]
        pred_objs = [*self.preds.values()]
        prob_objs = [*self.probs.values()]
        missing_probs = []
        #
        if enforce:
            if not any(m is None for m in model_objs):
                for mdl_name, mdl in self.models.items():
                    pred_func = getattr(mdl, "predict", None)
                    if not callable(pred_func):
                        msg = f"{mdl} model does not have predict function"
                        raise valid.ValidationError(msg)
                    try:
                        y_pred = mdl.predict(self.X[mdl_name])
                    except BaseException as e:
                        e = getattr(e, 'message') if 'message' in dir(e) else str(e)
                        msg = (f"Failure generating predictions for {mdl_name}"
                               " model. Verify if data are correctly formatted"
                               " for this model.") + e
                        raise valid.ValidationError(msg)
                    self.preds[mdl_name] = y_pred
                    if self.pred_type != "regression":
                        # Since most fairness measures do not require probabilities,
                        #   y_prob is optional
                        try:
                            y_prob = mdl.predict_proba(self.X[mdl_name])[:, 1]
                        except BaseException:
                            y_prob = None
                            missing_probs.append(mdl_name)
                        self.probs[mdl_name] = y_prob

            elif not all(m is None for m in model_objs):
                raise valid.ValidationError(
                    "Incomplete set of models detected. Can't process a mix of"
                    + " models and predictions")
            else:
                if self.pred_type == "regression":
                    pass
                elif any(p is None for p in pred_objs):
                    raise valid.ValidationError(
                        "Cannot measure without either models or predictions")
                else:
                    missing_probs = [p for p in prob_objs if p is None]
        else:
            if self.pred_type == "regression":
<<<<<<< HEAD
                pass
=======
                    pass
>>>>>>> c8159ad0
            elif any(p is None for p in pred_objs):
                raise valid.ValidationError(
                        "Cannot measure without either models or predictions")
            else:
                missing_probs = [p for p in prob_objs if p is None]

        if any(missing_probs):
            warnings.warn("Please note that probabilities could not be " +
                f"generated for the following models: {missing_probs}. " +
                "Dependent metrics will be skipped.")

        return None

    def __paused_validation(self):
        if not hasattr(self, "__pause_validation"):
            self.__pause_validation = False
        return self.__pause_validation

    def __set_dicts(self):
        """ Ensures correct datatypes for model measurement, including the
            following actions:
                - stores all measure-relevant properties as dictionaries with
                model_names as keys.
                - ensures that each dictionary entry is of a type that can
                be measured by this tool
        """
        # Until otherwise updated, expect all objects to be non-iterable and
        # assume no keys
        expected_len = 1 # expected len of iterable objects
        expected_keys = []

        # Iterable attributes must be of same length so that keys can be
        # properly matched when they're converted to dictionaries.
        iterable_obj = [m for m in self.__meas_obj
                        if isinstance(getattr(self, m), valid.ITER_TYPES)]
        if any(iterable_obj):
            lengths = [len(getattr(self, i)) for i in iterable_obj]
            err = "All iterable arguments must be of same length"
            if not len(set(lengths)) == 1:
                raise valid.ValidationError(err)
            else:
                expected_len = lengths[0]

        # Dictionaries will assume the same keys after validation
        dict_obj = [getattr(self, i)
                    for i in iterable_obj if valid.is_dictlike(getattr(self, i))]
        if any(dict_obj):
            err = "All dict arguments must have the same keys"
            if not all([k.keys() == dict_obj[0].keys() for k in dict_obj]):
                raise valid.ValidationError(err)
            elif not any(expected_keys):
                expected_keys = list(dict_obj[0].keys())
        else:
            expected_keys = [f'model {n+1}' for n in range(0, expected_len)]

        # All measure-related attributes will be assumed as dicts henceforth
        for name in self.__meas_obj:
            if not valid.is_dictlike(getattr(self, name)):
                if not isinstance(getattr(self, name), valid.ITER_TYPES):
                    objL = [getattr(self, name)] * expected_len
                else:
                    objL = getattr(self, name)
                objD = {k: objL[i] for i, k in enumerate(expected_keys)}
                setattr(self, name, objD)
            else:
                pass
        return None

    def __setup(self):
        ''' Validates models and data necessary to generate predictions. Then,
            generates predictions using those models as needed. To be run on
            initialization only, or whenever model objects are updated, so that
            predictions are not updated
        '''
        try:
            if not (self.models is None or self.preds is None):
                err = ("FairCompare accepts either models or predictions, but" +
                       "not both")
                raise valid.ValidationError(err)
            self.__set_dicts()
            for x in self.X.values():
                valid.validate_analytical_input(x)
            self.__check_models_predictions()
            for m in self.models.keys():
                self.__validate(m)
        except valid.ValidationError as ve:
            raise valid.ValidationError(f"Error loading FairCompare. {ve}")

    def __toggle_validation(self):
        self.__pause_validation = not self.__pause_validation

    def __validate(self, model_name):
        """ Verifies that attributes are set appropriately and updates as
                appropriate

        Raises:
            valid.ValidationError
        """
        # Validation may be paused during iteration to save time
        if self.__paused_validation():
            return None
        else:
            self.__check_models_predictions(enforce=False)
            valid.validate_analytical_input(X=self.X[model_name],
                                        y_true=self.y[model_name],
                                        y_pred=self.preds[model_name],
                                        y_prob=self.probs[model_name],
                                        prtc_attr=self.prtc_attr[model_name],
                                        priv_grp=self.priv_grp[model_name]
                                        )
            return None<|MERGE_RESOLUTION|>--- conflicted
+++ resolved
@@ -291,11 +291,7 @@
                     missing_probs = [p for p in prob_objs if p is None]
         else:
             if self.pred_type == "regression":
-<<<<<<< HEAD
                 pass
-=======
-                    pass
->>>>>>> c8159ad0
             elif any(p is None for p in pred_objs):
                 raise valid.ValidationError(
                         "Cannot measure without either models or predictions")
@@ -304,8 +300,8 @@
 
         if any(missing_probs):
             warnings.warn("Please note that probabilities could not be " +
-                f"generated for the following models: {missing_probs}. " +
-                "Dependent metrics will be skipped.")
+                    f"generated for the following models: {missing_probs}. " +
+                    "Dependent metrics will be skipped.")
 
         return None
 
