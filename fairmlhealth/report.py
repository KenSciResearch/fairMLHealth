--- conflicted
+++ resolved
@@ -182,12 +182,8 @@
         #
         self.__setup()
 
-<<<<<<< HEAD
-    def compare_measures(self, flag_oor=True, skip_performance=False):
-=======
     def compare_measures(self, flag_oor=True, skip_performance:bool=False,
                          output_type:str=None):
->>>>>>> 27e62b14
         """ Returns a pandas dataframe containing fairness and performance
             measures for all available models
 
@@ -226,14 +222,9 @@
             for model_name in self.models.keys():
                 # Keep flag off at this stage to allow column rename (flagger
                 # returns a pandas Styler). Flag applied a few lines below
-<<<<<<< HEAD
-                res = self.measure_model(model_name, flag_oor=False,
-                                         skip_performance=skip_performance)
-=======
                 res = self.measure_model(model_name,
                                         skip_performance=skip_performance,
                                         flag_oor=False)
->>>>>>> 27e62b14
                 res.rename(columns={'Value': model_name}, inplace=True)
                 test_results.append(res)
             self.__toggle_validation()  # toggle-on model validation
@@ -332,28 +323,18 @@
                                " for this model.") + e
                         raise valid.ValidationError(msg)
                     self.preds[mdl_name] = y_pred
-<<<<<<< HEAD
-                    if self.pred_type == "classification":
-                        # Since most fairness measures do not require probabilities,
-                        #   y_prob is optional
-=======
                     # Since most fairness measures do not require probabilities,
                     #   y_prob is optional
                     has_probs = getattr(mdl, 'predict_proba', None)
                     if has_probs is not None:
->>>>>>> 27e62b14
                         try:
                             y_prob = mdl.predict_proba(self.X[mdl_name])[:, 1]
                         except BaseException:
                             y_prob = None
                             missing_probs.append(mdl_name)
                         self.probs[mdl_name] = y_prob
-<<<<<<< HEAD
-
-=======
                     else:
                         pass
->>>>>>> 27e62b14
             elif not all(m is None for m in model_objs):
                 raise valid.ValidationError(
                     "Incomplete set of models detected. Can't process a mix of"
