# -*- coding: utf-8 -*-
"""
Tools producing analytical tables of fairness, bias, or model performance measures
Contributors:
    camagallen <ca.magallen@gmail.com>
"""


from typing import Literal
import aif360.sklearn.metrics as aif
from functools import reduce
from IPython.display import HTML
import logging
from numbers import Number
import numpy as np
import pandas as pd

from sklearn.metrics import (mean_absolute_error, mean_squared_error,
                            balanced_accuracy_score)
from scipy import stats
from warnings import catch_warnings, simplefilter, warn, filterwarnings

# Tutorial Libraries
from . import (
    __performance_metrics as pmtrc,
    __fairness_metrics as fcmtrc,
    __validation as valid,
    __utils as utils
    )
from .__preprocessing import (standard_preprocess, stratified_preprocess,
                              analytical_labels, y_cols)
from .__validation import ValidationError
from .__utils import format_errwarn, iterate_cohorts


# ToDo: find better solution for these warnings
filterwarnings('ignore', module='pandas')
filterwarnings('ignore', module='sklearn')


<<<<<<< HEAD
def bias(X:valid.MatrixLike, y_true:valid.ArrayLike, y_pred:valid.ArrayLike,
         features:list=None, pred_type:str="classification",
         flag_oor:bool=False, cohorts:valid.MatrixLike=None, sig_fig:int=4,
         **kwargs):
    """
    Generates a table of stratified bias metrics

    Args:
        X (matrix-ike): Sample features
        y_true (1D array-like): Sample targets
        y_pred (1D array-like): Sample target predictions
=======
def bias(X, y_true, y_pred, features:list=None, pred_type="classification",
                sig_fig:int=4, flag_oor=False, cohorts:valid.MatrixLike=None,
                **kwargs):
    """ Generates a table of stratified bias metrics

    Args:
        X (matrix-like): Sample features
        y_true (array-like, 1-D): Sample targets
        y_pred (array-like, 1-D): Sample target predictions
>>>>>>> b433333d
        features (list): columns in X to be assessed if not all columns.
            Defaults to None (i.e. all columns).
        pred_type (str, optional): One of "classification" or "regression".
            Defaults to "classification".
        flag_oor (bool): if True, will apply flagging function to highlight
            fairness metrics which are considered to be outside the "fair" range
            (Out Of Range). Defaults to False.
<<<<<<< HEAD
        cohorts (matrix-like, optional): Additional labels for each observation
            by which feature-value pairs will be further stratified.
        sig_fig (int): Number of digits to which to round result. Defaults to 4.
=======
        priv_grp (int): Specifies which label indicates the privileged
            group. Defaults to 1.
        cohorts (matrix-like): additional labels for each observation by which
            analysis should be grouped
>>>>>>> b433333d

    Raises:
        ValueError

    Returns:
        pandas Data Frame
    """
    validtypes = ["classification", "regression"]
    #
    if pred_type not in validtypes:
        raise ValueError(f"Summary table type must be one of {validtypes}")
    if pred_type == "classification":
        df = __classification_bias(X=X, y_true=y_true, y_pred=y_pred,
                                   features=features, cohorts=cohorts, **kwargs)
    elif pred_type == "regression":
        df = __regression_bias(X=X, y_true=y_true, y_pred=y_pred,
<<<<<<< HEAD
                               features=features, cohorts=cohorts, **kwargs)
=======
                               cohorts=cohorts, features=features, **kwargs)
>>>>>>> b433333d
    #
    if flag_oor:
        custom_bounds = kwargs.pop('custom_ranges', {})
        ranges = fair_ranges(custom_bounds, y_true, y_pred, df.columns.tolist())
        df = flag(df, sig_fig=sig_fig, custom_ranges=ranges)
    else:
        df = df.round(sig_fig)
    return df


def data(X, Y, features:list=None, targets:list=None, add_overview=True,
                sig_fig:int=4, cohorts:valid.MatrixLike=None):
    """ Generates a table of stratified data metrics

    Args:
        X (pandas dataframe or compatible object): sample data to be assessed
        Y (pandas dataframe or compatible object): sample targets to be
            assessed. Note that any observations with missing targets will be
            ignored.
        features (list): columns in X to be assessed if not all columns.
            Defaults to None (i.e. all columns).
        targets (list): columns in Y to be assessed if not all columns.
            Defaults to None (i.e. all columns).
        add_overview (bool): whether to add a summary row with metrics for
            "ALL FEATURES" and "ALL VALUES" as a single group. Defaults to True.
        cohorts (matrix-like): additional labels for each observation by which
            analysis should be grouped

    Requirements:
        Each feature must be discrete to run stratified analysis. If any data
        are not discrete and there are more than 11 values, the tool will
        reformat those data into quantiles

    Returns:
        pandas Data Frame
    """
    # This is a wrapper function to force keyword arguments enable cohort iteration
    return __analyze_data(X=X, Y=Y, features=features, targets=targets,
                          add_overview=add_overview, sig_fig=sig_fig,
                          cohorts=cohorts)


def fair_ranges(custom_ranges:"dict[str, tuple[Number, Number]]" = None,
                y_true:valid.ArrayLike = None, y_pred:valid.ArrayLike = None,
                available_measures:"list[str]"=None):
    cbounds = custom_ranges
    result = utils.FairRanges().load_fair_ranges(cbounds, y_true, y_pred)
    if available_measures is not None:
        # Labels not present among available_measures will cause an error
        lbls = [str(c).lower() for c in available_measures]
        result = {k:v for k,v in result.items() if k.lower() in lbls}
    return result


def flag(df:valid.MatrixLike, caption:str = "", sig_fig:int = 4,
         as_styler:bool = True, custom_ranges:"dict[str, tuple[Number, Number]]" = None):
    """ Generates embedded html pandas styler table containing a highlighted
        version of a model comparison dataframe

    Args:
        df (pandas dataframe): Model comparison dataframe (see)
        caption (str, optional): Optional caption for table. Defaults to "".
        as_styler (bool, optional): If True, returns a pandas Styler of the
            highlighted table (to which other styles/highlights can be added).
            Otherwise, returns the table as an embedded HTML object. Defaults
            to False .

    Returns:
        Embedded html or pandas.io.formats.style.Styler
    """
    cbounds = custom_ranges
    return utils.Flagger().apply_flag(df, caption, sig_fig, as_styler, cbounds)


def performance(X, y_true, y_pred, y_prob=None, features:list=None,
                pred_type="classification", sig_fig:int=4,
                add_overview=True, cohorts:valid.MatrixLike=None, **kwargs):
    """ Generates a table of stratified performance metrics

    Args:
        X (pandas dataframe or compatible object): sample data to be assessed
        y_true (1D array-like): Sample targets
        y_pred (1D array-like): Sample target predictions
        y_prob (1D array-like): Sample target probabilities. Defaults to None.
        features (list): columns in X to be assessed if not all columns.
            Defaults to None (i.e. all columns).
        pred_type (str, optional): One of "classification" or "regression".
            Defaults to "classification".
        add_overview (bool): whether to add a summary row with metrics for
            "ALL FEATURES" and "ALL VALUES" as a single group. Defaults to True.
        cohorts (matrix-like): additional labels for each observation by which
            analysis should be grouped

    Raises:
        ValueError

    Returns:
        pandas DataFrame
    """
    validtypes = ["classification", "regression"]
    if pred_type not in validtypes:
        raise ValueError(f"Summary table type must be one of {validtypes}")
    if pred_type == "classification":
        df = __strat_class_performance(X=X, y_true=y_true, y_pred=y_pred,
                                       y_prob=y_prob, features=features,
                                       add_overview=add_overview, cohorts=cohorts,
                                       **kwargs)
    elif pred_type == "regression":
        df = __strat_reg_performance(X=X, y_true=y_true, y_pred=y_pred,
                                     features=features, add_overview=add_overview,
                                     cohorts=cohorts, **kwargs)
    #
    df = df.round(sig_fig)
    return df


def summary(X, prtc_attr, y_true, y_pred, y_prob=None, flag_oor=False,
<<<<<<< HEAD
            pred_type="classification", cohorts:valid.MatrixLike=None,  priv_grp=1,
            sig_fig:int=4, **kwargs):
=======
            pred_type="classification", priv_grp=1, sig_fig:int=4,
            cohorts:valid.MatrixLike=None, **kwargs):
>>>>>>> b433333d
    """ Generates a summary of fairness measures for a set of predictions
    relative to their input data

    Args:
        X (matrix-like): Sample features
        prtc_attr (array-like, named): Values for the protected attribute
            (note: protected attribute may also be present in X)
        y_true (1D array-like): Sample targets
        y_pred (1D array-like): Sample target predictions
        y_prob (1D array-like): Sample target probabilities. Defaults to None.
        flag_oor (bool): if True, will apply flagging function to highlight
            fairness metrics which are considered to be outside the "fair" range
            (Out Of Range). Defaults to False.
        cohorts (matrix-like, optional): Additional labels for each observation
            by which feature-value pairs will be further stratified.
        pred_type (str, optional): One of "classification" or "regression".
            Defaults to "classification".
        priv_grp (int): Specifies which label indicates the privileged
            group. Defaults to 1.
<<<<<<< HEAD
        sig_fig (int): Number of digits to which to round result. Defaults to 4.
=======
        cohorts (matrix-like): additional labels for each observation by which
            analysis should be grouped
>>>>>>> b433333d

    Raises:
        ValueError

    Returns:
        pandas DataFrame
    """
    validtypes = ["classification", "regression"]
    if pred_type not in validtypes:
        raise ValueError(f"Summary table type must be one of {validtypes}")
    if pred_type == "classification":
        df = __classification_summary(X=X, prtc_attr=prtc_attr, y_true=y_true,
                                      y_pred=y_pred, y_prob=y_prob,
                                      priv_grp=priv_grp, cohorts=cohorts, **kwargs)
    elif pred_type == "regression":
        df = __regression_summary(X=X, prtc_attr=prtc_attr, y_true=y_true, y_pred=y_pred,
                                  priv_grp=priv_grp, cohorts=cohorts, **kwargs)
    #
    if flag_oor:
        df = flag(df, sig_fig=sig_fig)
    else:
        df = df.round(sig_fig)
    return df


''' Private Functions '''


@iterate_cohorts
def __analyze_data(*, X, Y, features:list=None, targets:list=None,
                   add_overview=True, sig_fig:int=4, **kwargs):
    """ Generates a table of stratified data metrics

    Note: named arguments are enforced

    Args:
        X (pandas dataframe or compatible object): sample data to be assessed
        Y (pandas dataframe or compatible object): sample targets to be
            assessed. Note that any observations with missing targets will be
            ignored.
        features (list): columns in X to be assessed if not all columns.
            Defaults to None (i.e. all columns).
        targets (list): columns in Y to be assessed if not all columns.
            Defaults to None (i.e. all columns).
        add_overview (bool): whether to add a summary row with metrics for
            "ALL FEATURES" and "ALL VALUES" as a single group. Defaults to True.

    Requirements:
        Each feature must be discrete to run stratified analysis. If any data
        are not discrete and there are more than 11 values, the tool will
        reformat those data into quantiles

    Returns:
        pandas Data Frame
    """
    #
    def entropy(x):
        # use float type for x to avoid boolean interpretation issues if any
        #   pd.NA (integer na) values are prent
        try:
            _x = x.astype(float)
        except ValueError: # convert strings to numeric categories
            _x = pd.Categorical(x).codes
        return stats.entropy(np.unique(_x, return_counts=True)[1], base=2)

    def __data_dict(x, col):
        ''' Generates a dictionary of statistics '''
        res = {'Obs.': x.shape[0]}
        if not x[col].isna().all():
            res[f"Mean {col}"] = x[col].mean()
            res[f"Median {col}"] = x[col].median()
            res[f"Std. Dev. {col}"] = x[col].std()
        else:
            # Force addition of second column to ensure proper formatting
            # as pandas series
            for c in [f"Mean {col}", f"Median {col}", f"Std. Dev. {col}"]:
                res[c] = np.nan
        return res
    #
    X_df = stratified_preprocess(X=X, features=features)
    Y_df = stratified_preprocess(X=Y, features=targets)
    if X_df.shape[0] != Y_df.shape[0]:
        raise ValidationError("Number of observations mismatch between X and Y")
    #
    if features is None:
        features = X_df.columns.tolist()
    strat_feats = [f for f in features if f in X_df.columns]
    valid.limit_alert(strat_feats, item_name="features")
    #
    if targets is None:
        targets = Y_df.columns.tolist()
    strat_targs = [t for t in targets if t in Y_df.columns]
    valid.limit_alert(strat_targs, item_name="targets", limit=3,
                issue="This may make the output difficult to read.")
    #
    res = []
    # "Obs."" included in index for ease of calculation
    ix_cols = ['Feature Name', 'Feature Value', 'Obs.']
    for t in strat_targs:
        X_df[t] = Y_df[t]
        feat_subset = [f for f in strat_feats if f != t]
        if not any(feat_subset):
            continue
        res_t = __apply_featureGroups(feat_subset, X_df, __data_dict, t)
        # convert id columns to strings to work around bug in pd.concat
        for m in ix_cols:
            res_t[m] = res_t[m].astype(str)
        res.append(res_t.set_index(ix_cols))
    results = pd.concat(res, axis=1).reset_index()
    #
    results['Obs.'] = results['Obs.'].astype(float).astype(int)
    results['Value Prevalence'] = results['Obs.']/X_df.shape[0]
    n_missing = X_df[strat_feats].replace('nan', np.nan).isna().sum().reset_index()
    n_missing.columns = ['Feature Name', 'Missing Values']
    entropy = X_df[strat_feats].apply(axis=0, func=entropy).reset_index()
    entropy.columns = ['Feature Name', 'Entropy']
    results = results.merge(n_missing, how='left', on='Feature Name'
                    ).merge(entropy, how='left', on='Feature Name')
    #
    if add_overview:
        res = []
        for i, t in enumerate(strat_targs):
            res_t = pd.DataFrame(__data_dict(X_df, t), index=[0])
            res.append(res_t.set_index('Obs.'))
        overview = pd.concat(res, axis=1).reset_index()
        N_feat = len(strat_feats)
        N_missing = n_missing['Missing Values'].sum()
        N_obs = X_df.shape[0]
        overview['Feature Name'] = "ALL FEATURES"
        overview['Feature Value'] = "ALL VALUES"
        overview['Missing Values'] = N_missing,
        overview['Value Prevalence'] = (N_obs*N_feat-N_missing)/(N_obs*N_feat)
        rprt = pd.concat([overview, results], axis=0, ignore_index=True)
    else:
        rprt = results
    #
    rprt = __sort_table(rprt)
    rprt = rprt.round(sig_fig)
    return rprt


@format_errwarn
def __apply_featureGroups(features, df, func, *args):
    """ Iteratively applies a function across groups of each stratified feature,
    collecting errors and warnings to be displayed succinctly after processing

    Args:
        features (list): columns of df to be iteratively measured
        df (pd.DataFrame): data to be measured
        func (function): a function accepting *args and returning a dictionary

    Returns:
        pandas DataFrame: set of results for each feature-value
    """
    #
    errs = {}
    warns = {}
    res = []
    for f in features:
        # Data are expected in string format
        with catch_warnings(record=True) as w:
            simplefilter("always")
            try:
                grp = df.groupby(f)
                grp_res = grp.apply(lambda x: pd.Series(func(x, *args)))
            except BaseException as e:
                errs[f] = e
                continue
            if len(w) > 0:
                warns[f] = w
        grp_res = grp_res.reset_index().rename(columns={f: 'Feature Value'})
        grp_res.insert(0, 'Feature Name', f)
        res.append(grp_res)
    if len(res) == 0:
        results = pd.DataFrame(columns=['Feature Name', 'Feature Value'])
    else:
        results = pd.concat(res, ignore_index=True)
    return results, errs, warns


@format_errwarn
def __apply_biasGroups(features, df, func, yt, yh):
    """ Iteratively applies a function across groups of each stratified feature,
        collecting errors and warnings to be displayed succinctly after processing.

    Args:
        features (list): columns of df to be iteratively measured
        df (pd.DataFrame): data to be measured
        func (function): a function accepting two array arguments for comparison
            (selected from df as yt and yh), as well as a pa_name (str) and
            priv_grp (int) which will be set by __apply_biasGroups. This function
            must return a dictionary.
        yt (string): name of column found in df containing target values
        yh (string): name of column found in df containing predicted values

    Returns:
        pandas DataFrame: set of results for each feature-value
    """
    #
    errs = {}
    warns = {}
    pa_name = 'prtc_attr'
    res = []
    for f in features:
        df[f] = df[f].astype(str)
        vals = sorted(df[f].unique().tolist())
        # AIF360 can't handle float types
        for v in vals:
            df[pa_name] = 0
            df.loc[df[f].eq(v), pa_name] = 1
            if v != "nan":
                df.loc[df[f].eq("nan"), pa_name] = np.nan
            # Nothing to measure if only one value is present (other than nan)
            if df[pa_name].nunique() == 1:
                continue
            # Data are expected in string format
            with catch_warnings(record=True) as w:
                simplefilter("always")
                subset = df.loc[df[pa_name].notnull(),
                                    [pa_name, yt, yh]].set_index(pa_name)
                try:
                    #
                    grp_res = func(subset[yt], subset[yh], pa_name, priv_grp=1)
                except BaseException as e:
                    errs[f] = e
                    continue
                if len(w) > 0:
                    warns[f] = w
            grp_res = pd.DataFrame(grp_res, index=[0])
            grp_res.insert(0, 'Feature Name', f)
            grp_res.insert(1, 'Feature Value', v)
            res.append(grp_res)
    if len(res) == 0:
        results = pd.DataFrame(columns=['Feature Name', 'Feature Value'])
    else:
        results = pd.concat(res, ignore_index=True)
    return results, errs, warns


@iterate_cohorts
def __classification_bias(*, X, y_true, y_pred, features:list=None, **kwargs):
    """ Generates a table of stratified fairness metrics metrics for each specified
        feature

        Note: named arguments are enforced to enable use of iterate_cohorts

    Args:
        df (pandas dataframe or compatible object): data to be assessed
        y_true (1D array-like): Sample target true values; must be binary values
        y_pred (1D array-like): Sample target predictions; must be binary values
        features (list): columns in df to be assessed if not all columns.
            Defaults to None.

    Requirements:
        Each feature must be discrete to run stratified analysis. If any data
        are not discrete and there are more than 11 values, the tool will
        reformat those data into quantiles
    """
    #
    if y_true is None or y_pred is None:
        msg = "Cannot assess fairness without both y_true and y_pred"
        raise ValueError(msg)
    #
    df = stratified_preprocess(X, y_true, y_pred, features=features)
    _y, _yh, _yp = y_cols(df)['col_names'].values()
    pred_cols = [n for n in [_y, _yh, _yp] if n is not None]
    strat_feats = [f for f in df.columns.tolist() if f not in pred_cols]
    if any(y is None for y in [_y, _yh]):
        raise ValidationError("Cannot measure with undefined targets")
    valid.limit_alert(strat_feats, item_name="features", limit=200)
    #
    results = __apply_biasGroups(strat_feats, df,
                                 __fair_classification_measures, _y, _yh)
    rprt = __sort_table(results)
    return rprt


def __classification_performance(x:pd.DataFrame, y:str, yh:str, yp:str=None):
    res = {'Obs.': x.shape[0],
        f'Mean {y}': x[y].mean(),
        f'Mean {yh}': x[yh].mean(),
        'TPR': pmtrc.true_positive_rate(x[y], x[yh]),
        'FPR': pmtrc.false_positive_rate(x[y], x[yh]),
        'Accuracy': pmtrc.accuracy(x[y], x[yh]),
        'Precision': pmtrc.precision(x[y], x[yh]),  # PPV
        'F1-Score': pmtrc.f1_score(x[y], x[yh])
        }
    if yp is not None:
        res['ROC AUC'] = pmtrc.roc_auc_score(x[y], x[yp])
        res['PR AUC'] = pmtrc.pr_auc_score(x[y], x[yp])
    return res


@iterate_cohorts
def __classification_summary(*, X, prtc_attr, y_true, y_pred, y_prob=None,
                             priv_grp=1, **kwargs):
    """ Returns a pandas dataframe containing fairness measures for the model
        results

        Note: named arguments are enforced to enable use of iterate_cohorts

    Args:
        X (matrix-like): Sample features
        prtc_attr (array-like, named): Values for the protected attribute
            (note: protected attribute may also be present in X)
        y_true (1D array-like): Sample targets
        y_pred (1D array-like): Sample target predictions
        y_prob (1D array-like): Sample target probabilities
        priv_grp (int): Specifies which label indicates the privileged
            group. Defaults to 1.
    """
    #
    def update_summary(summary_dict, pa_name, y_true, y_pred, y_prob, priv_grp):
        """ Adds replaces measure keys with the names found in the literature

        Args:
            X (pandas DataFrame): Sample features
            pa_name (str):
            y_true (pandas DataFrame): Sample targets
            y_pred (pandas DataFrame): Sample target predictions
            y_prob (pandas DataFrame, optional): Sample target probabilities.
                Defaults to None.
            priv_grp (int): Specifies which label indicates the privileged
                    group. Defaults to 1.
        """
        name_update = {"Selection Diff":"Statistical Parity Difference",
                       "Selection Ratio": "Disparate Impact Ratio",
                       "PPV Diff": "Positive Predictive Parity Difference",
                       "PPV Ratio": "Positive Predictive Parity Ratio"
                       }
        drop_keys = ['TPR Ratio', 'TPR Diff', 'FPR Ratio', 'FPR Diff']
        for k in name_update.keys():
            val = summary_dict.pop(k)
            summary_dict[name_update[k]] = val
        for k in drop_keys:
            summary_dict.pop(k)
        summary_dict['Equalized Odds Difference'] = \
            fcmtrc.eq_odds_diff(y_true, y_pred, prtc_attr=pa_name)
        summary_dict['Equalized Odds Ratio'] = \
            fcmtrc.eq_odds_ratio(y_true, y_pred, prtc_attr=pa_name)
        if y_prob is not None:
            try:
                summary_dict['AUC Difference'] = \
                    aif.difference(pmtrc.roc_auc_score, y_true, y_prob,
                                    prot_attr=pa_name, priv_group=priv_grp)
            except:
                pass
        return summary_dict

    # Validate and Format Arguments
    if not isinstance(priv_grp, int):
        raise ValueError("priv_grp must be an integer value")
    X, prtc_attr, y_true, y_pred, y_prob = \
        standard_preprocess(X, prtc_attr, y_true, y_pred, y_prob, priv_grp)
    pa_name = prtc_attr.columns.tolist()[0]

    # Temporarily prevent processing for more than 2 classes
    # ToDo: enable multiclass
    n_class = np.unique(np.append(y_true.values, y_pred.values)).shape[0]
    if n_class == 2:
        summary_type = "binary"
    else:
        summary_type = "multiclass"
        raise ValueError(
            "tool cannot yet process multiclass classification models")
    # Generate a dictionary of measure values to be converted t a dataframe
    labels = analytical_labels(summary_type)
    summary = __fair_classification_measures(y_true, y_pred, pa_name, priv_grp)
    measures = {labels['gf_label']: update_summary(summary, pa_name, y_true,
                                                   y_pred, y_prob, priv_grp),
                labels['dt_label']: __value_prevalence(y_true, priv_grp)
                }
    if not kwargs.pop('skip_if', False):
        measures[labels['if_label']] = \
            __similarity_measures(X, pa_name, y_true, y_pred)
    if not kwargs.pop('skip_performance', False):
        _y, _yh= y_true.columns[0], y_pred.columns[0]
        X[_y], X[_yh] = y_true.values, y_pred.values
        measures[labels['mp_label']] = __classification_performance(X, _y, _yh)
    # Convert scores to a formatted dataframe and return
    df = pd.DataFrame.from_dict(measures, orient="index").stack().to_frame()
    df = pd.DataFrame(df[0].values.tolist(), index=df.index)
    output = __format_summary(df, summary_type)
    return output


def __fair_classification_measures(y_true, y_pred, pa_name, priv_grp=1):
    """ Returns a dict of measure values
    """
    def predmean(_, y_pred, *args): return np.mean(y_pred.values)
    #
    measures = {}
    measures['Selection Ratio'] = aif.ratio(predmean, y_true, y_pred,
                                            prot_attr=pa_name,
                                            priv_group=priv_grp)
    measures['PPV Ratio'] = \
        fcmtrc.ppv_ratio(y_true, y_pred, pa_name, priv_grp)
    measures['TPR Ratio'] =  \
        fcmtrc.tpr_ratio(y_true, y_pred, pa_name, priv_grp)
    measures['FPR Ratio'] =  \
        fcmtrc.fpr_ratio(y_true, y_pred, pa_name, priv_grp)
    #
    measures['Selection Diff'] = aif.difference(predmean, y_true, y_pred,
                                                prot_attr=pa_name,
                                                priv_group=priv_grp)
    measures['PPV Diff'] = fcmtrc.ppv_diff(y_true, y_pred, pa_name, priv_grp)
    measures['TPR Diff'] = fcmtrc.tpr_diff(y_true, y_pred, pa_name, priv_grp)
    measures['FPR Diff'] = fcmtrc.fpr_diff(y_true, y_pred, pa_name, priv_grp)
    measures['Balanced Accuracy Difference'] = \
            aif.difference(balanced_accuracy_score, y_true,
                           y_pred, prot_attr=pa_name, priv_group=priv_grp)
    measures['Balanced Accuracy Ratio'] = \
            aif.ratio(balanced_accuracy_score, y_true,
                       y_pred, prot_attr=pa_name, priv_group=priv_grp)
    return measures


def __fair_regression_measures(y_true, y_pred, pa_name, priv_grp=1):
    """ Returns dict of regression-specific fairness measures
    """
    def predmean(_, y_pred, *args): return np.mean(y_pred.values)
    def meanerr(y_true, y_pred, *args): return np.mean((y_pred - y_true).values)
    #
    measures = {}
    # Ratios
    measures['Mean Prediction Ratio'] = \
        aif.ratio(predmean, y_true, y_pred,prot_attr=pa_name, priv_group=priv_grp)
    measures['MAE Ratio'] = aif.ratio(mean_absolute_error, y_true, y_pred,
                                     prot_attr=pa_name, priv_group=priv_grp)
    # Differences
    measures['Mean Prediction Difference'] = \
        aif.difference(predmean, y_true, y_pred,
                       prot_attr=pa_name, priv_group=priv_grp)
    measures['MAE Difference'] = \
        aif.difference(mean_absolute_error, y_true, y_pred,
                       prot_attr=pa_name, priv_group=priv_grp)
    return measures


def __format_summary(df, summary_type):
    df.columns = ['Value']
    # Fix the order in which the metrics appear
    gfl, ifl, mpl, dtl = analytical_labels(summary_type)
    metric_order = {gfl: 0, ifl: 1, mpl: 2, dtl: 3}
    df.reset_index(inplace=True)
    df['sortorder'] = df['level_0'].map(metric_order)
    df = df.sort_values('sortorder').drop('sortorder', axis=1)
    # Fix Display Names
    df.set_index(['level_0', 'level_1'], inplace=True)
    df.rename_axis(('Metric', 'Measure'), inplace=True)
    return df


def __regression_performance(x:pd.DataFrame, y:str, yh:str):
    res = {'Obs.': x.shape[0],
            f'Mean {y}': x[y].mean(),
            f'Std. Dev. {y}': x[y].std(),
            f'Mean {yh}': x[yh].mean(),
            f'Std. Dev. {yh}': x[yh].std(),
            'Mean Error': (x[yh] - x[y]).mean(),
            'Std. Dev. Error': (x[yh] - x[y]).std(),
            'MAE': mean_absolute_error(x[y], x[yh]),
            'MSE': mean_squared_error(x[y], x[yh]),
            'Rsqrd': pmtrc.r_squared(x[y], x[yh])
            }
    return res


@iterate_cohorts
def __strat_class_performance(X, y_true, y_pred, y_prob=None, features:list=None,
                              add_overview=True, **kwargs):
    """Generates a table of stratified performance metrics for each specified
        feature

    Args:
        df (pandas dataframe or compatible object): data to be assessed
        y_true (1D array-like): Sample target true values; must be binary values
        y_pred (1D array-like): Sample target predictions; must be binary values
        y_prob (1D array-like, optional): Sample target probabilities. Defaults
            to None.
        features (list): columns in df to be assessed if not all columns.
            Defaults to None.

    Returns:
        pandas DataFrame
    """
    #
    if y_true is None or y_pred is None:
        msg = "Cannot assess performance without both y_true and y_pred"
        raise ValueError(msg)
    #
    df = stratified_preprocess(X, y_true, y_pred, y_prob, features=features)
    _y, _yh, _yp = y_cols(df)['col_names'].values()
    pred_cols = [n for n in [_y, _yh, _yp] if n is not None]
    strat_feats = [f for f in df.columns.tolist() if f not in pred_cols]
    if any(y is None for y in [_y, _yh]):
        raise ValidationError("Cannot measure with undefined targets")
    valid.limit_alert(strat_feats, item_name="features")
    #
    results = __apply_featureGroups(strat_feats, df,
                                    __classification_performance, _y, _yh, _yp)
    if add_overview:
        overview = {'Feature Name': "ALL FEATURES",
                    'Feature Value': "ALL VALUES"}
        o_dict = __classification_performance(df, _y, _yh, _yp)
        for k, v in o_dict.items():
            overview[k] = v
        overview_df = pd.DataFrame(overview, index=[0])
        rprt = pd.concat([overview_df, results], axis=0, ignore_index=True)
    else:
        rprt = results
    rprt = __sort_table(rprt)
    return rprt


@iterate_cohorts
def __strat_reg_performance(X, y_true, y_pred, features:list=None,
                            add_overview=True, **kwargs):
    """
    Generates a table of stratified performance metrics for each specified
    feature

    Args:
        df (pandas dataframe or compatible object): data to be assessed
        y_true (1D array-like): Sample target true values
        y_pred (1D array-like): Sample target predictions
        features (list): columns in df to be assessed if not all columns.
            Defaults to None.

    Requirements:
        Each feature must be discrete to run stratified analysis. If any data
        are not discrete and there are more than 11 values, the tool will
        reformat those data into quantiles
    """
    #
    if y_true is None or y_pred is None:
        msg = "Cannot assess performance without both y_true and y_pred"
        raise ValueError(msg)
    #
    df = stratified_preprocess(X, y_true, y_pred, features=features)
    _y, _yh, _yp = y_cols(df)['col_names'].values()
    pred_cols = [n for n in [_y, _yh, _yp] if n is not None]
    strat_feats = [f for f in df.columns.tolist() if f not in pred_cols]
    if any(y is None for y in [_y, _yh]):
        raise ValidationError("Cannot measure with undefined targets")
    valid.limit_alert(strat_feats, item_name="features")
    #
    results = __apply_featureGroups(strat_feats, df,
                                    __regression_performance, _y, _yh)
    if add_overview:
        overview = {'Feature Name': "ALL FEATURES",
                    'Feature Value': "ALL VALUES"}
        o_dict = __regression_performance(df, _y, _yh)
        for k, v in o_dict.items():
            overview[k] = v
        overview_df = pd.DataFrame(overview, index=[0])
        rprt = pd.concat([overview_df, results], axis=0, ignore_index=True)
    else:
        rprt = results
    rprt = __sort_table(rprt)
    return rprt


@iterate_cohorts
def __regression_bias(*, X, y_true, y_pred, features:list=None, **kwargs):
    """
    Generates a table of stratified fairness metrics metrics for each specified
    feature

    Note: named arguments are enforced to enable use of iterate_cohorts

    Args:
        df (pandas dataframe or compatible object): data to be assessed
        y_true (1D array-like): Sample target true values
        y_pred (1D array-like): Sample target predictions
        features (list): columns in df to be assessed if not all columns.
            Defaults to None.

    """
    if y_true is None or y_pred is None:
        msg = "Cannot assess fairness without both y_true and y_pred"
        raise ValueError(msg)
    #
    df = stratified_preprocess(X, y_true, y_pred, features=features)
    _y, _yh, _yp = y_cols(df)['col_names'].values()
    pred_cols = [n for n in [_y, _yh, _yp] if n is not None]
    strat_feats = [f for f in df.columns.tolist() if f not in pred_cols]
    if any(y is None for y in [_y, _yh]):
        raise ValidationError("Cannot measure with undefined targets")
    valid.limit_alert(strat_feats, item_name="features", limit=200)
    #
    results = __apply_biasGroups(strat_feats, df,
                                 __fair_regression_measures, _y, _yh)
    rprt = __sort_table(results)
    return rprt


@iterate_cohorts
def __regression_summary(*, X, prtc_attr, y_true, y_pred, priv_grp=1,
                         **kwargs):
    """ Returns a pandas dataframe containing fairness measures for the model
        results

        Note: named arguments are enforced to enable @iterate_cohorts

    Args:
        X (matrix-like): Sample features
        prtc_attr (array-like, named): Values for the protected attribute
            (note: protected attribute may also be present in X)
        y_true (1D array-like): Sample targets
        y_pred (1D array-like): Sample target probabilities
        priv_grp (int): Specifies which label indicates the privileged
            group. Defaults to 1.
    """
    #
    # Validate and Format Arguments
    if not isinstance(priv_grp, int):
        raise ValueError("priv_grp must be an integer value")
    X, prtc_attr, y_true, y_pred, _ = \
        standard_preprocess(X, prtc_attr, y_true, y_pred, priv_grp=priv_grp)
    pa_name = prtc_attr.columns.tolist()[0]
    #
    grp_vals = __fair_regression_measures(y_true, y_pred, pa_name, priv_grp=priv_grp)
    #
    dt_vals = __value_prevalence(y_true, priv_grp)
    if not kwargs.pop('skip_if', False):
        if_vals = __similarity_measures(X, pa_name, y_true, y_pred)

    mp_vals = {}
    if not kwargs.pop('skip_performance', False):
        # y_true and y_pred will have the same name after going through prep
        rprt_input = pd.concat([y_true, y_pred], axis=1)
        colnames = [rprt_input.columns[0], "Prediction"]
        rprt_input.columns = colnames
        perf_rep = __regression_performance(rprt_input, colnames[0], colnames[1])
        strat_tbl = pd.DataFrame().from_dict(perf_rep, orient='index'
                          ).rename(columns={0: 'Score'})
        for row in strat_tbl.iterrows():
            mp_vals[row[0]] = row[1]['Score']
    # Convert scores to a formatted dataframe and return
    labels = analytical_labels("regression")
    measures = {labels['gf_label']: grp_vals,
                labels['if_label']: if_vals,
                labels['mp_label']: mp_vals,
                labels['dt_label']: dt_vals}
    df = pd.DataFrame.from_dict(measures, orient="index").stack().to_frame()
    df = pd.DataFrame(df[0].values.tolist(), index=df.index)
    output = __format_summary(df, "regression")
    return output


def __similarity_measures(X, pa_name:str, y_true:pd.Series, y_pred:pd.Series):
    """ Returns dict of similarity-based fairness measures
    """
    if_vals = {}
    # consistency_score raises error if null values are present in X
    if X.notnull().all().all():
        if_vals['Consistency Score'] = \
            aif.consistency_score(X, y_pred.iloc[:, 0])
    else:
        msg = "Cannot calculate consistency score. Null values present in data."
        logging.warning(msg)
    # Other aif360 metrics (not consistency) can handle null values
    if_vals['Between-Group Gen. Entropy Error'] = \
        aif.between_group_generalized_entropy_error(y_true, y_pred,
                                                        prot_attr=pa_name)
    return if_vals


def __sort_table(strat_tbl):
    """ Sorts columns in standardized order

    Args:
        strat_tbl (pd.DataFrame): any of the stratified tables produced by this
        module

    Returns:
        pandas DataFrame: sorted strat_tbl
    """
    _y = y_cols()['disp_names']['yt']
    _yh = y_cols()['disp_names']['yh']
    head_names = ['Feature Name', 'Feature Value', 'Obs.',
                 f'Mean {_y}', f'Mean {_yh}']
    head_cols = [c for c in head_names if c in strat_tbl.columns]
    tail_cols = sorted([c for c in strat_tbl.columns if c not in head_cols])
    return strat_tbl[head_cols + tail_cols]


def __value_prevalence(y_true, priv_grp):
    """ Returns a dictionary of data metrics applicable to evaluation of
        fairness

    Args:
        y_true (pandas DataFrame): Sample targets
        priv_grp (int): Specifies which label indicates the privileged
                group. Defaults to 1.
    """
    dt_vals = {}
    prev = round(100*y_true[y_true.eq(priv_grp)].sum()/y_true.shape[0])
    if not isinstance(prev, float):
        prev = prev[0]
    dt_vals['Prevalence of Privileged Class (%)'] = prev
    return dt_vals
<|MERGE_RESOLUTION|>--- conflicted
+++ resolved
@@ -38,19 +38,6 @@
 filterwarnings('ignore', module='sklearn')
 
 
-<<<<<<< HEAD
-def bias(X:valid.MatrixLike, y_true:valid.ArrayLike, y_pred:valid.ArrayLike,
-         features:list=None, pred_type:str="classification",
-         flag_oor:bool=False, cohorts:valid.MatrixLike=None, sig_fig:int=4,
-         **kwargs):
-    """
-    Generates a table of stratified bias metrics
-
-    Args:
-        X (matrix-ike): Sample features
-        y_true (1D array-like): Sample targets
-        y_pred (1D array-like): Sample target predictions
-=======
 def bias(X, y_true, y_pred, features:list=None, pred_type="classification",
                 sig_fig:int=4, flag_oor=False, cohorts:valid.MatrixLike=None,
                 **kwargs):
@@ -60,7 +47,6 @@
         X (matrix-like): Sample features
         y_true (array-like, 1-D): Sample targets
         y_pred (array-like, 1-D): Sample target predictions
->>>>>>> b433333d
         features (list): columns in X to be assessed if not all columns.
             Defaults to None (i.e. all columns).
         pred_type (str, optional): One of "classification" or "regression".
@@ -68,16 +54,11 @@
         flag_oor (bool): if True, will apply flagging function to highlight
             fairness metrics which are considered to be outside the "fair" range
             (Out Of Range). Defaults to False.
-<<<<<<< HEAD
-        cohorts (matrix-like, optional): Additional labels for each observation
-            by which feature-value pairs will be further stratified.
         sig_fig (int): Number of digits to which to round result. Defaults to 4.
-=======
         priv_grp (int): Specifies which label indicates the privileged
             group. Defaults to 1.
         cohorts (matrix-like): additional labels for each observation by which
             analysis should be grouped
->>>>>>> b433333d
 
     Raises:
         ValueError
@@ -94,11 +75,7 @@
                                    features=features, cohorts=cohorts, **kwargs)
     elif pred_type == "regression":
         df = __regression_bias(X=X, y_true=y_true, y_pred=y_pred,
-<<<<<<< HEAD
                                features=features, cohorts=cohorts, **kwargs)
-=======
-                               cohorts=cohorts, features=features, **kwargs)
->>>>>>> b433333d
     #
     if flag_oor:
         custom_bounds = kwargs.pop('custom_ranges', {})
@@ -215,14 +192,9 @@
     return df
 
 
-def summary(X, prtc_attr, y_true, y_pred, y_prob=None, flag_oor=False,
-<<<<<<< HEAD
-            pred_type="classification", cohorts:valid.MatrixLike=None,  priv_grp=1,
-            sig_fig:int=4, **kwargs):
-=======
-            pred_type="classification", priv_grp=1, sig_fig:int=4,
+def summary(X, prtc_attr, y_true, y_pred, y_prob=None, flag_oor:bool=False,
+            pred_type:str="classification", priv_grp:int=1, sig_fig:int=4,
             cohorts:valid.MatrixLike=None, **kwargs):
->>>>>>> b433333d
     """ Generates a summary of fairness measures for a set of predictions
     relative to their input data
 
@@ -242,12 +214,9 @@
             Defaults to "classification".
         priv_grp (int): Specifies which label indicates the privileged
             group. Defaults to 1.
-<<<<<<< HEAD
         sig_fig (int): Number of digits to which to round result. Defaults to 4.
-=======
         cohorts (matrix-like): additional labels for each observation by which
             analysis should be grouped
->>>>>>> b433333d
 
     Raises:
         ValueError
