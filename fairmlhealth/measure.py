# -*- coding: utf-8 -*-
"""
Tools producing analytical tables of fairness, bias, or model performance measures
Contributors:
    camagallen <ca.magallen@gmail.com>
"""


import aif360.sklearn.metrics as aif
from functools import reduce
from IPython.display import HTML
import logging
from numbers import Number
import numpy as np
import pandas as pd

from sklearn.metrics import (
    mean_absolute_error,
    mean_squared_error,
    balanced_accuracy_score,
)
from scipy import stats
from warnings import catch_warnings, simplefilter, warn, filterwarnings

# Tutorial Libraries
from . import (
    __performance_metrics as pmtrc,
    __fairness_metrics as fcmtrc,
    __validation as valid,
    __utils as utils,
)
from .__preprocessing import (
    standard_preprocess,
    stratified_preprocess,
    analytical_labels,
    y_cols,
)
from .__validation import ValidationError
from .__utils import format_errwarn, iterate_cohorts


<<<<<<< HEAD
def bias(X, y_true, y_pred, features:list=None, pred_type="classification",
                sig_fig:int=4, flag_oor=False, cohorts:valid.MatrixLike=None,
                **kwargs):
=======
def bias(
    X,
    y_true,
    y_pred,
    features: list = None,
    pred_type="classification",
    sig_fig: int = 4,
    flag_oor=False,
    **kwargs,
):
>>>>>>> a3b51677
    """ Generates a table of stratified bias metrics
    Args:
        X (matrix-like): Sample features
        y_true (array-like, 1-D): Sample targets
        y_pred (array-like, 1-D): Sample target predictions
        features (list): columns in X to be assessed if not all columns.
            Defaults to None (i.e. all columns).
        pred_type (str, optional): One of "classification" or "regression".
            Defaults to "classification".
        flag_oor (bool): if True, will apply flagging function to highlight
            fairness metrics which are considered to be outside the "fair" range
            (Out Of Range). Defaults to False.
        priv_grp (int): Specifies which label indicates the privileged
            group. Defaults to 1.
<<<<<<< HEAD
        cohorts (matrix-like): additional labels for each observation by which
            analysis should be grouped

=======
>>>>>>> a3b51677
    Raises:
        ValueError
    Returns:
        pandas Data Frame
    """
    validtypes = ["classification", "regression"]
    #
    if pred_type not in validtypes:
        raise ValueError(f"Summary table type must be one of {validtypes}")
    if pred_type == "classification":
<<<<<<< HEAD
        df = __classification_bias(X=X, y_true=y_true, y_pred=y_pred,
                                   features=features, cohorts=cohorts, **kwargs)
    elif pred_type == "regression":
        df = __regression_bias(X=X, y_true=y_true, y_pred=y_pred,
                               cohorts=cohorts, features=features, **kwargs)
=======
        df = __classification_bias(
            X=X, y_true=y_true, y_pred=y_pred, features=features, **kwargs
        )
    elif pred_type == "regression":
        df = __regression_bias(
            X=X, y_true=y_true, y_pred=y_pred, features=features, **kwargs
        )
>>>>>>> a3b51677
    # Significant figures must be handled by the flag funcion (if called) since
    #   the Styler will reset significant digits
    if flag_oor:
        custom_bounds = kwargs.pop("custom_ranges", {})
        ranges = fair_ranges(custom_bounds, y_true, y_pred, df.columns.tolist())
        df = flag(df, sig_fig=sig_fig, custom_ranges=ranges)
    else:
        df = df.round(sig_fig)
    return df


<<<<<<< HEAD
def data(X, Y, features:list=None, targets:list=None, add_overview=True,
                sig_fig:int=4, cohorts:valid.MatrixLike=None):
    """ Generates a table of stratified data metrics

=======
def data(
    X,
    Y,
    features: list = None,
    targets: list = None,
    add_overview=True,
    sig_fig: int = 4,
):
    """
    Generates a table of stratified data metrics
>>>>>>> a3b51677
    Args:
        X (pandas dataframe or compatible object): sample data to be assessed
        Y (pandas dataframe or compatible object): sample targets to be
            assessed. Note that any observations with missing targets will be
            ignored.
        features (list): columns in X to be assessed if not all columns.
            Defaults to None (i.e. all columns).
        targets (list): columns in Y to be assessed if not all columns.
            Defaults to None (i.e. all columns).
        add_overview (bool): whether to add a summary row with metrics for
            "ALL FEATURES" and "ALL VALUES" as a single group. Defaults to True.
<<<<<<< HEAD
        cohorts (matrix-like): additional labels for each observation by which
            analysis should be grouped

=======
>>>>>>> a3b51677
    Requirements:
        Each feature must be discrete to run stratified analysis. If any data
        are not discrete and there are more than 11 values, the tool will
        reformat those data into quantiles
    Returns:
        pandas Data Frame
    """
<<<<<<< HEAD
    # This is a wrapper function to force keyword arguments enable cohort iteration
    return __analyze_data(X=X, Y=Y, features=features, targets=targets,
                          add_overview=add_overview, sig_fig=sig_fig,
                          cohorts=cohorts)
=======
    #
    def entropy(x):
        # use float type for x to avoid boolean interpretation issues if any
        #   pd.NA (integer na) values are prent
        try:
            _x = x.astype(float)
        except ValueError:  # convert strings to numeric categories
            _x = pd.Categorical(x).codes
        return stats.entropy(np.unique(_x, return_counts=True)[1], base=2)

    def __data_dict(x, col):
        """ Generates a dictionary of statistics """
        res = {"Obs.": x.shape[0]}
        if not x[col].isna().all():
            res[f"Mean {col}"] = x[col].mean()
            res[f"Median {col}"] = x[col].median()
            res[f"Std. Dev. {col}"] = x[col].std()
        else:
            # Force addition of second column to ensure proper formatting
            # as pandas series
            for c in [f"Mean {col}", f"Median {col}", f"Std. Dev. {col}"]:
                res[c] = np.nan
        return res

    #
    X_df = stratified_preprocess(X=X, features=features)
    Y_df = stratified_preprocess(X=Y, features=targets)
    if X_df.shape[0] != Y_df.shape[0]:
        raise ValidationError("Number of observations mismatch between X and Y")
    #
    if features is None:
        features = X_df.columns.tolist()
    strat_feats = [f for f in features if f in X_df.columns]
    valid.limit_alert(strat_feats, item_name="features")
    #
    if targets is None:
        targets = Y_df.columns.tolist()
    strat_targs = [t for t in targets if t in Y_df.columns]
    valid.limit_alert(
        strat_targs,
        item_name="targets",
        limit=3,
        issue="This may make the output difficult to read.",
    )
    #
    res = []
    # "Obs."" included in index for ease of calculation
    ix_cols = ["Feature Name", "Feature Value", "Obs."]
    for t in strat_targs:
        X_df[t] = Y_df[t]
        feat_subset = [f for f in strat_feats if f != t]
        if not any(feat_subset):
            continue
        res_t = __apply_featureGroups(feat_subset, X_df, __data_dict, t)
        # convert id columns to strings to work around bug in pd.concat
        for m in ix_cols:
            res_t[m] = res_t[m].astype(str)
        res.append(res_t.set_index(ix_cols))
    results = pd.concat(res, axis=1).reset_index()
    #
    results["Obs."] = results["Obs."].astype(float).astype(int)
    results["Value Prevalence"] = results["Obs."] / X_df.shape[0]
    n_missing = X_df[strat_feats].replace("nan", np.nan).isna().sum().reset_index()
    n_missing.columns = ["Feature Name", "Missing Values"]
    entropy = X_df[strat_feats].apply(axis=0, func=entropy).reset_index()
    entropy.columns = ["Feature Name", "Entropy"]
    results = results.merge(n_missing, how="left", on="Feature Name").merge(
        entropy, how="left", on="Feature Name"
    )
    #
    if add_overview:
        res = []
        for i, t in enumerate(strat_targs):
            res_t = pd.DataFrame(__data_dict(X_df, t), index=[0])
            res.append(res_t.set_index("Obs."))
        overview = pd.concat(res, axis=1).reset_index()
        N_feat = len(strat_feats)
        N_missing = n_missing["Missing Values"].sum()
        N_obs = X_df.shape[0]
        overview["Feature Name"] = "ALL FEATURES"
        overview["Feature Value"] = "ALL VALUES"
        overview["Missing Values"] = (N_missing,)
        overview["Value Prevalence"] = (N_obs * N_feat - N_missing) / (N_obs * N_feat)
        rprt = pd.concat([overview, results], axis=0, ignore_index=True)
    else:
        rprt = results
    #
    rprt = __format_table(rprt, sig_fig)
    return rprt
>>>>>>> a3b51677


def fair_ranges(
    custom_ranges: "dict[str, tuple[Number, Number]]" = None,
    y_true: valid.ArrayLike = None,
    y_pred: valid.ArrayLike = None,
    available_measures: "list[str]" = None,
):
    cbounds = custom_ranges
    result = utils.FairRanges().load_fair_ranges(cbounds, y_true, y_pred)
    if available_measures is not None:
        # Labels not present among available_measures will cause an error
        lbls = [str(c).lower() for c in available_measures]
        result = {k: v for k, v in result.items() if k.lower() in lbls}
    return result


def flag(
    df: valid.MatrixLike,
    caption: str = "",
    sig_fig: int = 4,
    as_styler: bool = True,
    custom_ranges: "dict[str, tuple[Number, Number]]" = None,
):
    """ Generates embedded html pandas styler table containing a highlighted
        version of a model comparison dataframe
    Args:
        df (pandas dataframe): Model comparison dataframe (see)
        caption (str, optional): Optional caption for table. Defaults to "".
        as_styler (bool, optional): If True, returns a pandas Styler of the
            highlighted table (to which other styles/highlights can be added).
            Otherwise, returns the table as an embedded HTML object. Defaults
            to False .
    Returns:
        Embedded html or pandas.io.formats.style.Styler
    """
    cbounds = custom_ranges
    return utils.Flagger().apply_flag(df, caption, sig_fig, as_styler, cbounds)


<<<<<<< HEAD
def performance(X, y_true, y_pred, y_prob=None, features:list=None,
                pred_type="classification", sig_fig:int=4,
                add_overview=True, cohorts:valid.MatrixLike=None, **kwargs):
=======
def performance(
    X,
    y_true,
    y_pred,
    y_prob=None,
    features: list = None,
    pred_type="classification",
    sig_fig: int = 4,
    add_overview=True,
):
>>>>>>> a3b51677
    """ Generates a table of stratified performance metrics
    Args:
        X (pandas dataframe or compatible object): sample data to be assessed
        y_true (array-like, 1-D): Sample targets
        y_pred (array-like, 1-D): Sample target predictions
        y_prob (array-like, 1-D): Sample target probabilities. Defaults to None.
        features (list): columns in X to be assessed if not all columns.
            Defaults to None (i.e. all columns).
        pred_type (str, optional): One of "classification" or "regression".
            Defaults to "classification".
        add_overview (bool): whether to add a summary row with metrics for
            "ALL FEATURES" and "ALL VALUES" as a single group. Defaults to True.
<<<<<<< HEAD
        cohorts (matrix-like): additional labels for each observation by which
            analysis should be grouped

=======
>>>>>>> a3b51677
    Raises:
        ValueError
    Returns:
        pandas DataFrame
    """
    validtypes = ["classification", "regression"]
    if pred_type not in validtypes:
        raise ValueError(f"Summary table type must be one of {validtypes}")
    if pred_type == "classification":
<<<<<<< HEAD
        df = __strat_class_performance(X=X, y_true=y_true, y_pred=y_pred,
                                       y_prob=y_prob, features=features,
                                       add_overview=add_overview, cohorts=cohorts,
                                       sig_fig=sig_fig, **kwargs)
    elif pred_type == "regression":
        df = __strat_reg_performance(X=X, y_true=y_true, y_pred=y_pred,
                                     features=features, add_overview=add_overview,
                                     cohorts=cohorts, sig_fig=sig_fig, **kwargs)
=======
        df = __strat_class_performance(
            X, y_true, y_pred, y_prob, features, add_overview, sig_fig
        )
    elif pred_type == "regression":
        df = __strat_reg_performance(X, y_true, y_pred, features, add_overview, sig_fig)
>>>>>>> a3b51677
    #
    return df


<<<<<<< HEAD
def summary(X, prtc_attr, y_true, y_pred, y_prob=None, flag_oor=False,
            pred_type="classification", priv_grp=1, sig_fig:int=4,
            cohorts:valid.MatrixLike=None, **kwargs):
=======
def summary(
    X,
    prtc_attr,
    y_true,
    y_pred,
    y_prob=None,
    flag_oor=False,
    pred_type="classification",
    priv_grp=1,
    sig_fig: int = 4,
    **kwargs,
):
>>>>>>> a3b51677
    """ Generates a summary of fairness measures for a set of predictions
    relative to their input data
    Args:
        X (array-like): Sample features
        prtc_attr (array-like, named): Values for the protected attribute
            (note: protected attribute may also be present in X)
        y_true (array-like, 1-D): Sample targets
        y_pred (array-like, 1-D): Sample target predictions
        y_prob (array-like, 1-D): Sample target probabilities. Defaults to None.
        flag_oor (bool): if True, will apply flagging function to highlight
            fairness metrics which are considered to be outside the "fair" range
            (Out Of Range). Defaults to False.
        pred_type (str, optional): One of "classification" or "regression".
            Defaults to "classification".
        priv_grp (int): Specifies which label indicates the privileged
            group. Defaults to 1.
<<<<<<< HEAD
        cohorts (matrix-like): additional labels for each observation by which
            analysis should be grouped

=======
>>>>>>> a3b51677
    Raises:
        ValueError
    Returns:
        pandas DataFrame
    """
    validtypes = ["classification", "regression"]
    if pred_type not in validtypes:
        raise ValueError(f"Summary table type must be one of {validtypes}")
    if pred_type == "classification":
<<<<<<< HEAD
        df = __classification_summary(X=X, prtc_attr=prtc_attr, y_true=y_true,
                                      y_pred=y_pred, y_prob=y_prob,
                                      priv_grp=priv_grp, cohorts=cohorts, **kwargs)
    elif pred_type == "regression":
        df = __regression_summary(X=X, prtc_attr=prtc_attr, y_true=y_true, y_pred=y_pred,
                                  priv_grp=priv_grp, cohorts=cohorts, **kwargs)
=======
        df = __classification_summary(
            X=X,
            prtc_attr=prtc_attr,
            y_true=y_true,
            y_pred=y_pred,
            y_prob=y_prob,
            priv_grp=priv_grp,
            **kwargs,
        )
    elif pred_type == "regression":
        df = __regression_summary(
            X=X,
            prtc_attr=prtc_attr,
            y_true=y_true,
            y_pred=y_pred,
            priv_grp=priv_grp,
            **kwargs,
        )
>>>>>>> a3b51677
    # Significant figures must be handled by the flag funcion (if called) since
    #   the Styler will reset significant digits
    if flag_oor:
        df = flag(df, sig_fig=sig_fig)
    else:
        df = df.round(sig_fig)
    return df


""" Private Functions """


@iterate_cohorts
def __analyze_data(*, X, Y, features:list=None, targets:list=None,
                   add_overview=True, sig_fig:int=4, **kwargs):
    """ Generates a table of stratified data metrics

    Note: named arguments are enforced

    Args:
        X (pandas dataframe or compatible object): sample data to be assessed
        Y (pandas dataframe or compatible object): sample targets to be
            assessed. Note that any observations with missing targets will be
            ignored.
        features (list): columns in X to be assessed if not all columns.
            Defaults to None (i.e. all columns).
        targets (list): columns in Y to be assessed if not all columns.
            Defaults to None (i.e. all columns).
        add_overview (bool): whether to add a summary row with metrics for
            "ALL FEATURES" and "ALL VALUES" as a single group. Defaults to True.

    Requirements:
        Each feature must be discrete to run stratified analysis. If any data
        are not discrete and there are more than 11 values, the tool will
        reformat those data into quantiles

    Returns:
        pandas Data Frame
    """
    #
    def entropy(x):
        # use float type for x to avoid boolean interpretation issues if any
        #   pd.NA (integer na) values are prent
        try:
            _x = x.astype(float)
        except ValueError: # convert strings to numeric categories
            _x = pd.Categorical(x).codes
        return stats.entropy(np.unique(_x, return_counts=True)[1], base=2)

    def __data_dict(x, col):
        ''' Generates a dictionary of statistics '''
        res = {'Obs.': x.shape[0]}
        if not x[col].isna().all():
            res[f"Mean {col}"] = x[col].mean()
            res[f"Median {col}"] = x[col].median()
            res[f"Std. Dev. {col}"] = x[col].std()
        else:
            # Force addition of second column to ensure proper formatting
            # as pandas series
            for c in [f"Mean {col}", f"Median {col}", f"Std. Dev. {col}"]:
                res[c] = np.nan
        return res
    #
    X_df = stratified_preprocess(X=X, features=features)
    Y_df = stratified_preprocess(X=Y, features=targets)
    if X_df.shape[0] != Y_df.shape[0]:
        raise ValidationError("Number of observations mismatch between X and Y")
    #
    if features is None:
        features = X_df.columns.tolist()
    strat_feats = [f for f in features if f in X_df.columns]
    valid.limit_alert(strat_feats, item_name="features")
    #
    if targets is None:
        targets = Y_df.columns.tolist()
    strat_targs = [t for t in targets if t in Y_df.columns]
    valid.limit_alert(strat_targs, item_name="targets", limit=3,
                issue="This may make the output difficult to read.")
    #
    res = []
    # "Obs."" included in index for ease of calculation
    ix_cols = ['Feature Name', 'Feature Value', 'Obs.']
    for t in strat_targs:
        X_df[t] = Y_df[t]
        feat_subset = [f for f in strat_feats if f != t]
        if not any(feat_subset):
            continue
        res_t = __apply_featureGroups(feat_subset, X_df, __data_dict, t)
        # convert id columns to strings to work around bug in pd.concat
        for m in ix_cols:
            res_t[m] = res_t[m].astype(str)
        res.append(res_t.set_index(ix_cols))
    results = pd.concat(res, axis=1).reset_index()
    #
    results['Obs.'] = results['Obs.'].astype(float).astype(int)
    results['Value Prevalence'] = results['Obs.']/X_df.shape[0]
    n_missing = X_df[strat_feats].replace('nan', np.nan).isna().sum().reset_index()
    n_missing.columns = ['Feature Name', 'Missing Values']
    entropy = X_df[strat_feats].apply(axis=0, func=entropy).reset_index()
    entropy.columns = ['Feature Name', 'Entropy']
    results = results.merge(n_missing, how='left', on='Feature Name'
                    ).merge(entropy, how='left', on='Feature Name')
    #
    if add_overview:
        res = []
        for i, t in enumerate(strat_targs):
            res_t = pd.DataFrame(__data_dict(X_df, t), index=[0])
            res.append(res_t.set_index('Obs.'))
        overview = pd.concat(res, axis=1).reset_index()
        N_feat = len(strat_feats)
        N_missing = n_missing['Missing Values'].sum()
        N_obs = X_df.shape[0]
        overview['Feature Name'] = "ALL FEATURES"
        overview['Feature Value'] = "ALL VALUES"
        overview['Missing Values'] = N_missing,
        overview['Value Prevalence'] = (N_obs*N_feat-N_missing)/(N_obs*N_feat)
        rprt = pd.concat([overview, results], axis=0, ignore_index=True)
    else:
        rprt = results
    #
    rprt = __format_table(rprt, sig_fig)
    return rprt


@format_errwarn
def __apply_featureGroups(features, df, func, *args):
    """ Iteratively applies a function across groups of each stratified feature,
    collecting errors and warnings to be displayed succinctly after processing
    Args:
        features (list): columns of df to be iteratively measured
        df (pd.DataFrame): data to be measured
        func (function): a function accepting *args and returning a dictionary
    Returns:
        pandas DataFrame: set of results for each feature-value
    """
    #
    errs = {}
    warns = {}
    res = []
    for f in features:
        # Data are expected in string format
        with catch_warnings(record=True) as w:
            simplefilter("always")
            try:
                grp = df.groupby(f)
                grp_res = grp.apply(lambda x: pd.Series(func(x, *args)))
            except BaseException as e:
                errs[f] = e
                continue
            if len(w) > 0:
                warns[f] = w
        grp_res = grp_res.reset_index().rename(columns={f: "Feature Value"})
        grp_res.insert(0, "Feature Name", f)
        res.append(grp_res)
    if len(res) == 0:
        results = pd.DataFrame(columns=["Feature Name", "Feature Value"])
    else:
        results = pd.concat(res, ignore_index=True)
    return results, errs, warns


@format_errwarn
def __apply_biasGroups(features, df, func, yt, yh):
    """ Iteratively applies a function across groups of each stratified feature,
        collecting errors and warnings to be displayed succinctly after processing.
    Args:
        features (list): columns of df to be iteratively measured
        df (pd.DataFrame): data to be measured
        func (function): a function accepting two array arguments for comparison
            (selected from df as yt and yh), as well as a pa_name (str) and
            priv_grp (int) which will be set by __apply_biasGroups. This function
            must return a dictionary.
        yt (string): name of column found in df containing target values
        yh (string): name of column found in df containing predicted values
    Returns:
        pandas DataFrame: set of results for each feature-value
    """
    #
    errs = {}
    warns = {}
    pa_name = "prtc_attr"
    res = []
    for f in features:
        df[f] = df[f].astype(str)
        vals = sorted(df[f].unique().tolist())
        # AIF360 can't handle float types
        for v in vals:
            df[pa_name] = 0
            df.loc[df[f].eq(v), pa_name] = 1
            if v != "nan":
                df.loc[df[f].eq("nan") | df[f].isnull(), pa_name] = np.nan
            # Nothing to measure if only one value is present (other than nan)
            if df[pa_name].nunique() == 1:
                continue
            # Data are expected in string format
            with catch_warnings(record=True) as w:
                simplefilter("always")
                subset = df.loc[df[pa_name].notnull(), [pa_name, yt, yh]].set_index(
                    pa_name
                )
                try:
                    #
                    grp_res = func(subset[yt], subset[yh], pa_name, priv_grp=1)
                except BaseException as e:
                    errs[f] = e
                    continue
                if len(w) > 0:
                    warns[f] = w
            grp_res = pd.DataFrame(grp_res, index=[0])
            grp_res.insert(0, "Feature Name", f)
            grp_res.insert(1, "Feature Value", v)
            res.append(grp_res)
    if len(res) == 0:
        results = pd.DataFrame(columns=["Feature Name", "Feature Value"])
    else:
        results = pd.concat(res, ignore_index=True)
    return results, errs, warns


@iterate_cohorts
def __classification_bias(*, X, y_true, y_pred, features: list = None, **kwargs):
    """ Generates a table of stratified fairness metrics metrics for each specified
        feature
        Note: named arguments are enforced to enable use of iterate_cohorts
    Args:
        df (pandas dataframe or compatible object): data to be assessed
        y_true (1D array-like): Sample target true values; must be binary values
        y_pred (1D array-like): Sample target predictions; must be binary values
        features (list): columns in df to be assessed if not all columns.
            Defaults to None.
    Requirements:
        Each feature must be discrete to run stratified analysis. If any data
        are not discrete and there are more than 11 values, the tool will
        reformat those data into quantiles
    """
    #
    if y_true is None or y_pred is None:
        msg = "Cannot assess fairness without both y_true and y_pred"
        raise ValueError(msg)
    #
    df = stratified_preprocess(X, y_true, y_pred, features=features)
    _y, _yh, _yp = y_cols(df)["col_names"].values()
    pred_cols = [n for n in [_y, _yh, _yp] if n is not None]
    strat_feats = [f for f in df.columns.tolist() if f not in pred_cols]
    if any(y is None for y in [_y, _yh]):
        raise ValidationError("Cannot measure with undefined targets")
    valid.limit_alert(strat_feats, item_name="features", limit=200)
    #
    results = __apply_biasGroups(
        strat_feats, df, __fair_classification_measures, _y, _yh
    )
    rprt = __format_table(results)
    return rprt


def __classification_performance(x: pd.DataFrame, y: str, yh: str, yp: str = None):
    res = {
        "Obs.": x.shape[0],
        f"Mean {y}": x[y].mean(),
        f"Mean {yh}": x[yh].mean(),
        "TPR": pmtrc.true_positive_rate(x[y], x[yh]),
        "FPR": pmtrc.false_positive_rate(x[y], x[yh]),
        "Accuracy": pmtrc.accuracy(x[y], x[yh]),
        "Precision": pmtrc.precision(x[y], x[yh]),  # PPV
        "F1-Score": pmtrc.f1_score(x[y], x[yh]),
    }
    if yp is not None:
        res["ROC AUC"] = pmtrc.roc_auc_score(x[y], x[yp])
        res["PR AUC"] = pmtrc.pr_auc_score(x[y], x[yp])
    return res


@iterate_cohorts
def __classification_summary(
    *, X, prtc_attr, y_true, y_pred, y_prob=None, priv_grp=1, **kwargs
):
    """ Returns a pandas dataframe containing fairness measures for the model
        results
        Note: named arguments are enforced to enable use of iterate_cohorts
    Args:
        X (array-like): Sample features
        prtc_attr (array-like, named): Values for the protected attribute
            (note: protected attribute may also be present in X)
        y_true (array-like, 1-D): Sample targets
        y_pred (array-like, 1-D): Sample target predictions
        y_prob (array-like, 1-D): Sample target probabilities
        priv_grp (int): Specifies which label indicates the privileged
            group. Defaults to 1.
    """
    #
    def update_summary(summary_dict, pa_name, y_true, y_pred, y_prob, priv_grp):
        """ Adds replaces measure keys with the names found in the literature
        Args:
            X (pandas DataFrame): Sample features
            pa_name (str):
            y_true (pandas DataFrame): Sample targets
            y_pred (pandas DataFrame): Sample target predictions
            y_prob (pandas DataFrame, optional): Sample target probabilities.
                Defaults to None.
            priv_grp (int): Specifies which label indicates the privileged
                    group. Defaults to 1.
        """
        name_update = {
            "Selection Diff": "Statistical Parity Difference",
            "Selection Ratio": "Disparate Impact Ratio",
            "PPV Diff": "Positive Predictive Parity Difference",
            "PPV Ratio": "Positive Predictive Parity Ratio",
        }
        drop_keys = ["TPR Ratio", "TPR Diff", "FPR Ratio", "FPR Diff"]
        for k in name_update.keys():
            val = summary_dict.pop(k)
            summary_dict[name_update[k]] = val
        for k in drop_keys:
            summary_dict.pop(k)
        summary_dict["Equalized Odds Difference"] = fcmtrc.eq_odds_diff(
            y_true, y_pred, prtc_attr=pa_name
        )
        summary_dict["Equalized Odds Ratio"] = fcmtrc.eq_odds_ratio(
            y_true, y_pred, prtc_attr=pa_name
        )
        if y_prob is not None:
            try:
                summary_dict["AUC Difference"] = aif.difference(
                    pmtrc.roc_auc_score,
                    y_true,
                    y_prob,
                    prot_attr=pa_name,
                    priv_group=priv_grp,
                )
            except:
                pass
        return summary_dict

    # Validate and Format Arguments
    if not isinstance(priv_grp, int):
        raise ValueError("priv_grp must be an integer value")
    X, prtc_attr, y_true, y_pred, y_prob = standard_preprocess(
        X, prtc_attr, y_true, y_pred, y_prob, priv_grp
    )
    pa_name = prtc_attr.columns.tolist()[0]

    # Prevent processing for more than 2 classes until measures enabled
    n_class = np.unique(np.append(y_true.values, y_pred.values)).shape[0]
    if n_class == 2:
        summary_type = "binary"
    else:
        summary_type = "multiclass"
        raise ValueError("tool cannot yet process multiclass classification models")
    # Generate a dictionary of measure values to be converted t a dataframe
    labels = analytical_labels(summary_type)
    summary = __fair_classification_measures(y_true, y_pred, pa_name, priv_grp)
    measures = {
        labels["gf_label"]: update_summary(
            summary, pa_name, y_true, y_pred, y_prob, priv_grp
        ),
        labels["dt_label"]: __value_prevalence(y_true, priv_grp),
    }
    if not kwargs.pop("skip_if", False):
        measures[labels["if_label"]] = __similarity_measures(X, pa_name, y_true, y_pred)
    if not kwargs.pop("skip_performance", False):
        _y, _yh = y_true.columns[0], y_pred.columns[0]
        X[_y], X[_yh] = y_true.values, y_pred.values
        measures[labels["mp_label"]] = __classification_performance(X, _y, _yh)
    # Convert scores to a formatted dataframe and return
    df = pd.DataFrame.from_dict(measures, orient="index").stack().to_frame()
    df = pd.DataFrame(df[0].values.tolist(), index=df.index)
    output = __format_summary(df, summary_type)
    return output


def __fair_classification_measures(y_true, y_pred, pa_name, priv_grp=1):
    """ Returns a dict of measure values
    """

    def predmean(_, y_pred, *args):
        return np.mean(y_pred.values)

    #
    measures = {}
    measures["Selection Ratio"] = aif.ratio(
        predmean, y_true, y_pred, prot_attr=pa_name, priv_group=priv_grp
    )
    measures["PPV Ratio"] = fcmtrc.ppv_ratio(y_true, y_pred, pa_name, priv_grp)
    measures["TPR Ratio"] = fcmtrc.tpr_ratio(y_true, y_pred, pa_name, priv_grp)
    measures["FPR Ratio"] = fcmtrc.fpr_ratio(y_true, y_pred, pa_name, priv_grp)
    #
    measures["Selection Diff"] = aif.difference(
        predmean, y_true, y_pred, prot_attr=pa_name, priv_group=priv_grp
    )
    measures["PPV Diff"] = fcmtrc.ppv_diff(y_true, y_pred, pa_name, priv_grp)
    measures["TPR Diff"] = fcmtrc.tpr_diff(y_true, y_pred, pa_name, priv_grp)
    measures["FPR Diff"] = fcmtrc.fpr_diff(y_true, y_pred, pa_name, priv_grp)
    measures["Balanced Accuracy Difference"] = aif.difference(
        balanced_accuracy_score, y_true, y_pred, prot_attr=pa_name, priv_group=priv_grp
    )
    measures["Balanced Accuracy Ratio"] = aif.ratio(
        balanced_accuracy_score, y_true, y_pred, prot_attr=pa_name, priv_group=priv_grp
    )
    return measures


def __fair_regression_measures(y_true, y_pred, pa_name, priv_grp=1):
    """ Returns dict of regression-specific fairness measures
    """

    def predmean(_, y_pred, *args):
        return np.mean(y_pred.values)

    def meanerr(y_true, y_pred, *args):
        return np.mean((y_pred - y_true).values)

    #
    measures = {}
    # Ratios
    measures["Mean Prediction Ratio"] = aif.ratio(
        predmean, y_true, y_pred, prot_attr=pa_name, priv_group=priv_grp
    )
    measures["MAE Ratio"] = aif.ratio(
        mean_absolute_error, y_true, y_pred, prot_attr=pa_name, priv_group=priv_grp
    )
    # Differences
    measures["Mean Prediction Difference"] = aif.difference(
        predmean, y_true, y_pred, prot_attr=pa_name, priv_group=priv_grp
    )
    measures["MAE Difference"] = aif.difference(
        mean_absolute_error, y_true, y_pred, prot_attr=pa_name, priv_group=priv_grp
    )
    return measures


def __format_summary(df: pd.DataFrame, summary_type: str = "binary"):
    """ Formatting specific to the summary tables
    """
    df.columns = ["Value"]
    # Fix the order in which the metrics appear
    gfl, ifl, mpl, dtl = analytical_labels(summary_type)
    metric_order = {gfl: 0, ifl: 1, mpl: 2, dtl: 3}
    df.reset_index(inplace=True)
    df["sortorder"] = df["level_0"].map(metric_order)
    df = df.sort_values("sortorder").drop("sortorder", axis=1)
    # Fix Display Names
    df.set_index(["level_0", "level_1"], inplace=True)
    df.rename_axis(("Metric", "Measure"), inplace=True)
    return df


def __format_table(strat_tbl, sig_fig: int = 4):
    """ Formatting for stratified tables not including the summary tables. Use
        __format_summary to format summary tables.
    """
    tbl = __sort_table(strat_tbl)
    tbl["Feature Name"] = tbl["Feature Name"].astype(str)
    tbl = tbl.round(sig_fig)
    return tbl


def __regression_performance(x: pd.DataFrame, y: str, yh: str):
    res = {
        "Obs.": x.shape[0],
        f"Mean {y}": x[y].mean(),
        f"Std. Dev. {y}": x[y].std(),
        f"Mean {yh}": x[yh].mean(),
        f"Std. Dev. {yh}": x[yh].std(),
        "Mean Error": (x[yh] - x[y]).mean(),
        "Std. Dev. Error": (x[yh] - x[y]).std(),
        "MAE": mean_absolute_error(x[y], x[yh]),
        "MSE": mean_squared_error(x[y], x[yh]),
        "Rsqrd": pmtrc.r_squared(x[y], x[yh]),
    }
    return res


<<<<<<< HEAD
@iterate_cohorts
def __strat_class_performance(X, y_true, y_pred, y_prob=None, features:list=None,
                              add_overview=True, sig_fig:int=9, **kwargs):
=======
def __strat_class_performance(
    X,
    y_true,
    y_pred,
    y_prob=None,
    features: list = None,
    add_overview=True,
    sig_fig: int = 9,
):
>>>>>>> a3b51677
    """Generates a table of stratified performance metrics for each specified
        feature
    Args:
        df (pandas dataframe or compatible object): data to be assessed
        y_true (1D array-like): Sample target true values; must be binary values
        y_pred (1D array-like): Sample target predictions; must be binary values
        y_prob (1D array-like, optional): Sample target probabilities. Defaults
            to None.
        features (list): columns in df to be assessed if not all columns.
            Defaults to None.
    Returns:
        pandas DataFrame
    """
    #
    if y_true is None or y_pred is None:
        msg = "Cannot assess performance without both y_true and y_pred"
        raise ValueError(msg)
    #
    df = stratified_preprocess(X, y_true, y_pred, y_prob, features=features)
    _y, _yh, _yp = y_cols(df)["col_names"].values()
    pred_cols = [n for n in [_y, _yh, _yp] if n is not None]
    strat_feats = [f for f in df.columns.tolist() if f not in pred_cols]
    if any(y is None for y in [_y, _yh]):
        raise ValidationError("Cannot measure with undefined targets")
    valid.limit_alert(strat_feats, item_name="features")
    #
    results = __apply_featureGroups(
        strat_feats, df, __classification_performance, _y, _yh, _yp
    )
    if add_overview:
        overview = {"Feature Name": "ALL FEATURES", "Feature Value": "ALL VALUES"}
        o_dict = __classification_performance(df, _y, _yh, _yp)
        for k, v in o_dict.items():
            overview[k] = v
        overview_df = pd.DataFrame(overview, index=[0])
        rprt = pd.concat([overview_df, results], axis=0, ignore_index=True)
    else:
        rprt = results
    rprt = __format_table(rprt, sig_fig)
    return rprt


<<<<<<< HEAD
@iterate_cohorts
def __strat_reg_performance(X, y_true, y_pred, features:list=None,
                            add_overview=True, sig_fig:int=9, **kwargs):
=======
def __strat_reg_performance(
    X, y_true, y_pred, features: list = None, add_overview=True, sig_fig: int = 4
):
>>>>>>> a3b51677
    """
    Generates a table of stratified performance metrics for each specified
    feature
    Args:
        df (pandas dataframe or compatible object): data to be assessed
        y_true (1D array-like): Sample target true values
        y_pred (1D array-like): Sample target predictions
        features (list): columns in df to be assessed if not all columns.
            Defaults to None.
    Requirements:
        Each feature must be discrete to run stratified analysis. If any data
        are not discrete and there are more than 11 values, the tool will
        reformat those data into quantiles
    """
    #
    if y_true is None or y_pred is None:
        msg = "Cannot assess performance without both y_true and y_pred"
        raise ValueError(msg)
    #
    df = stratified_preprocess(X, y_true, y_pred, features=features)
    _y, _yh, _yp = y_cols(df)["col_names"].values()
    pred_cols = [n for n in [_y, _yh, _yp] if n is not None]
    strat_feats = [f for f in df.columns.tolist() if f not in pred_cols]
    if any(y is None for y in [_y, _yh]):
        raise ValidationError("Cannot measure with undefined targets")
    valid.limit_alert(strat_feats, item_name="features")
    #
    results = __apply_featureGroups(strat_feats, df, __regression_performance, _y, _yh)
    if add_overview:
        overview = {"Feature Name": "ALL FEATURES", "Feature Value": "ALL VALUES"}
        o_dict = __regression_performance(df, _y, _yh)
        for k, v in o_dict.items():
            overview[k] = v
        overview_df = pd.DataFrame(overview, index=[0])
        rprt = pd.concat([overview_df, results], axis=0, ignore_index=True)
    else:
        rprt = results
    rprt = __format_table(rprt, sig_fig)
    return rprt


@iterate_cohorts
def __regression_bias(*, X, y_true, y_pred, features: list = None, **kwargs):
    """
    Generates a table of stratified fairness metrics metrics for each specified
    feature
    Note: named arguments are enforced to enable use of iterate_cohorts
    Args:
        df (pandas dataframe or compatible object): data to be assessed
        y_true (1D array-like): Sample target true values
        y_pred (1D array-like): Sample target predictions
        features (list): columns in df to be assessed if not all columns.
            Defaults to None.
    """
    if y_true is None or y_pred is None:
        msg = "Cannot assess fairness without both y_true and y_pred"
        raise ValueError(msg)
    #
    df = stratified_preprocess(X, y_true, y_pred, features=features)
    _y, _yh, _yp = y_cols(df)["col_names"].values()
    pred_cols = [n for n in [_y, _yh, _yp] if n is not None]
    strat_feats = [f for f in df.columns.tolist() if f not in pred_cols]
    if any(y is None for y in [_y, _yh]):
        raise ValidationError("Cannot measure with undefined targets")
    valid.limit_alert(strat_feats, item_name="features", limit=200)
    #
    results = __apply_biasGroups(strat_feats, df, __fair_regression_measures, _y, _yh)
    rprt = __format_table(results)
    return rprt


@iterate_cohorts
def __regression_summary(*, X, prtc_attr, y_true, y_pred, priv_grp=1, **kwargs):
    """ Returns a pandas dataframe containing fairness measures for the model
        results
        Note: named arguments are enforced to enable @iterate_cohorts
    Args:
        X (array-like): Sample features
        prtc_attr (array-like, named): Values for the protected attribute
            (note: protected attribute may also be present in X)
        y_true (array-like, 1-D): Sample targets
        y_pred (array-like, 1-D): Sample target probabilities
        priv_grp (int): Specifies which label indicates the privileged
            group. Defaults to 1.
    """
    #
    # Validate and Format Arguments
    if not isinstance(priv_grp, int):
        raise ValueError("priv_grp must be an integer value")
    X, prtc_attr, y_true, y_pred, _ = standard_preprocess(
        X, prtc_attr, y_true, y_pred, priv_grp=priv_grp
    )
    pa_name = prtc_attr.columns.tolist()[0]
    #
    grp_vals = __fair_regression_measures(y_true, y_pred, pa_name, priv_grp=priv_grp)
    #
    dt_vals = __value_prevalence(y_true, priv_grp)
    if not kwargs.pop("skip_if", False):
        if_vals = __similarity_measures(X, pa_name, y_true, y_pred)

    mp_vals = {}
    if not kwargs.pop("skip_performance", False):
        # y_true and y_pred will have the same name after going through prep
        rprt_input = pd.concat([y_true, y_pred], axis=1)
        colnames = [rprt_input.columns[0], "Prediction"]
        rprt_input.columns = colnames
        perf_rep = __regression_performance(rprt_input, colnames[0], colnames[1])
        strat_tbl = (
            pd.DataFrame()
            .from_dict(perf_rep, orient="index")
            .rename(columns={0: "Score"})
        )
        for row in strat_tbl.iterrows():
            mp_vals[row[0]] = row[1]["Score"]
    # Convert scores to a formatted dataframe and return
    labels = analytical_labels("regression")
    measures = {
        labels["gf_label"]: grp_vals,
        labels["if_label"]: if_vals,
        labels["mp_label"]: mp_vals,
        labels["dt_label"]: dt_vals,
    }
    df = pd.DataFrame.from_dict(measures, orient="index").stack().to_frame()
    df = pd.DataFrame(df[0].values.tolist(), index=df.index)
    output = __format_summary(df, "regression")
    return output


def __similarity_measures(X, pa_name: str, y_true: pd.Series, y_pred: pd.Series):
    """ Returns dict of similarity-based fairness measures
    """
    if_vals = {}
    # consistency_score raises error if null values are present in X
    if X.notnull().all().all():
        if_vals["Consistency Score"] = aif.consistency_score(X, y_pred.iloc[:, 0])
    else:
        msg = "Cannot calculate consistency score. Null values present in data."
        logging.warning(msg)
    # Other aif360 metrics (not consistency) can handle null values
    if_vals[
        "Between-Group Gen. Entropy Error"
    ] = aif.between_group_generalized_entropy_error(y_true, y_pred, prot_attr=pa_name)
    return if_vals


def __sort_table(strat_tbl):
    """ Sorts columns in standardized order
    Args:
        strat_tbl (pd.DataFrame): any of the stratified tables produced by this
        module
    Returns:
        pandas DataFrame: sorted strat_tbl
    """
    _y = y_cols()["disp_names"]["yt"]
    _yh = y_cols()["disp_names"]["yh"]
    head_names = ["Feature Name", "Feature Value", "Obs.", f"Mean {_y}", f"Mean {_yh}"]
    head_cols = [c for c in head_names if c in strat_tbl.columns]
    tail_cols = sorted([c for c in strat_tbl.columns if c not in head_cols])
    return strat_tbl[head_cols + tail_cols]


def __value_prevalence(y_true, priv_grp):
    """ Returns a dictionary of data metrics applicable to evaluation of
        fairness
    Args:
        y_true (pandas DataFrame): Sample targets
        priv_grp (int): Specifies which label indicates the privileged
                group. Defaults to 1.
    """
    dt_vals = {}
    prev = round(100 * y_true[y_true.eq(priv_grp)].sum() / y_true.shape[0])
    if not isinstance(prev, float):
        prev = prev[0]
    dt_vals["Prevalence of Privileged Class (%)"] = prev
    return dt_vals<|MERGE_RESOLUTION|>--- conflicted
+++ resolved
@@ -39,11 +39,6 @@
 from .__utils import format_errwarn, iterate_cohorts
 
 
-<<<<<<< HEAD
-def bias(X, y_true, y_pred, features:list=None, pred_type="classification",
-                sig_fig:int=4, flag_oor=False, cohorts:valid.MatrixLike=None,
-                **kwargs):
-=======
 def bias(
     X,
     y_true,
@@ -52,9 +47,9 @@
     pred_type="classification",
     sig_fig: int = 4,
     flag_oor=False,
+    cohorts: valid.MatrixLike = None,
     **kwargs,
 ):
->>>>>>> a3b51677
     """ Generates a table of stratified bias metrics
     Args:
         X (matrix-like): Sample features
@@ -69,12 +64,9 @@
             (Out Of Range). Defaults to False.
         priv_grp (int): Specifies which label indicates the privileged
             group. Defaults to 1.
-<<<<<<< HEAD
         cohorts (matrix-like): additional labels for each observation by which
             analysis should be grouped
 
-=======
->>>>>>> a3b51677
     Raises:
         ValueError
     Returns:
@@ -85,21 +77,23 @@
     if pred_type not in validtypes:
         raise ValueError(f"Summary table type must be one of {validtypes}")
     if pred_type == "classification":
-<<<<<<< HEAD
-        df = __classification_bias(X=X, y_true=y_true, y_pred=y_pred,
-                                   features=features, cohorts=cohorts, **kwargs)
-    elif pred_type == "regression":
-        df = __regression_bias(X=X, y_true=y_true, y_pred=y_pred,
-                               cohorts=cohorts, features=features, **kwargs)
-=======
         df = __classification_bias(
-            X=X, y_true=y_true, y_pred=y_pred, features=features, **kwargs
+            X=X,
+            y_true=y_true,
+            y_pred=y_pred,
+            features=features,
+            cohorts=cohorts,
+            **kwargs,
         )
     elif pred_type == "regression":
         df = __regression_bias(
-            X=X, y_true=y_true, y_pred=y_pred, features=features, **kwargs
+            X=X,
+            y_true=y_true,
+            y_pred=y_pred,
+            cohorts=cohorts,
+            features=features,
+            **kwargs,
         )
->>>>>>> a3b51677
     # Significant figures must be handled by the flag funcion (if called) since
     #   the Styler will reset significant digits
     if flag_oor:
@@ -111,12 +105,6 @@
     return df
 
 
-<<<<<<< HEAD
-def data(X, Y, features:list=None, targets:list=None, add_overview=True,
-                sig_fig:int=4, cohorts:valid.MatrixLike=None):
-    """ Generates a table of stratified data metrics
-
-=======
 def data(
     X,
     Y,
@@ -124,10 +112,10 @@
     targets: list = None,
     add_overview=True,
     sig_fig: int = 4,
+    cohorts: valid.MatrixLike = None,
 ):
-    """
-    Generates a table of stratified data metrics
->>>>>>> a3b51677
+    """ Generates a table of stratified data metrics
+
     Args:
         X (pandas dataframe or compatible object): sample data to be assessed
         Y (pandas dataframe or compatible object): sample targets to be
@@ -139,12 +127,9 @@
             Defaults to None (i.e. all columns).
         add_overview (bool): whether to add a summary row with metrics for
             "ALL FEATURES" and "ALL VALUES" as a single group. Defaults to True.
-<<<<<<< HEAD
         cohorts (matrix-like): additional labels for each observation by which
             analysis should be grouped
 
-=======
->>>>>>> a3b51677
     Requirements:
         Each feature must be discrete to run stratified analysis. If any data
         are not discrete and there are more than 11 values, the tool will
@@ -152,12 +137,226 @@
     Returns:
         pandas Data Frame
     """
-<<<<<<< HEAD
     # This is a wrapper function to force keyword arguments enable cohort iteration
-    return __analyze_data(X=X, Y=Y, features=features, targets=targets,
-                          add_overview=add_overview, sig_fig=sig_fig,
-                          cohorts=cohorts)
-=======
+    return __analyze_data(
+        X=X,
+        Y=Y,
+        features=features,
+        targets=targets,
+        add_overview=add_overview,
+        sig_fig=sig_fig,
+        cohorts=cohorts,
+    )
+
+
+def fair_ranges(
+    custom_ranges: "dict[str, tuple[Number, Number]]" = None,
+    y_true: valid.ArrayLike = None,
+    y_pred: valid.ArrayLike = None,
+    available_measures: "list[str]" = None,
+):
+    cbounds = custom_ranges
+    result = utils.FairRanges().load_fair_ranges(cbounds, y_true, y_pred)
+    if available_measures is not None:
+        # Labels not present among available_measures will cause an error
+        lbls = [str(c).lower() for c in available_measures]
+        result = {k: v for k, v in result.items() if k.lower() in lbls}
+    return result
+
+
+def flag(
+    df: valid.MatrixLike,
+    caption: str = "",
+    sig_fig: int = 4,
+    as_styler: bool = True,
+    custom_ranges: "dict[str, tuple[Number, Number]]" = None,
+):
+    """ Generates embedded html pandas styler table containing a highlighted
+        version of a model comparison dataframe
+    Args:
+        df (pandas dataframe): Model comparison dataframe (see)
+        caption (str, optional): Optional caption for table. Defaults to "".
+        as_styler (bool, optional): If True, returns a pandas Styler of the
+            highlighted table (to which other styles/highlights can be added).
+            Otherwise, returns the table as an embedded HTML object. Defaults
+            to False .
+    Returns:
+        Embedded html or pandas.io.formats.style.Styler
+    """
+    cbounds = custom_ranges
+    return utils.Flagger().apply_flag(df, caption, sig_fig, as_styler, cbounds)
+
+
+def performance(
+    X,
+    y_true,
+    y_pred,
+    y_prob=None,
+    features: list = None,
+    pred_type="classification",
+    sig_fig: int = 4,
+    add_overview=True,
+    cohorts: valid.MatrixLike = None,
+    **kwargs,
+):
+    """ Generates a table of stratified performance metrics
+    Args:
+        X (pandas dataframe or compatible object): sample data to be assessed
+        y_true (array-like, 1-D): Sample targets
+        y_pred (array-like, 1-D): Sample target predictions
+        y_prob (array-like, 1-D): Sample target probabilities. Defaults to None.
+        features (list): columns in X to be assessed if not all columns.
+            Defaults to None (i.e. all columns).
+        pred_type (str, optional): One of "classification" or "regression".
+            Defaults to "classification".
+        add_overview (bool): whether to add a summary row with metrics for
+            "ALL FEATURES" and "ALL VALUES" as a single group. Defaults to True.
+        cohorts (matrix-like): additional labels for each observation by which
+            analysis should be grouped
+
+    Raises:
+        ValueError
+    Returns:
+        pandas DataFrame
+    """
+    validtypes = ["classification", "regression"]
+    if pred_type not in validtypes:
+        raise ValueError(f"Summary table type must be one of {validtypes}")
+    if pred_type == "classification":
+        df = __strat_class_performance(
+            X=X,
+            y_true=y_true,
+            y_pred=y_pred,
+            y_prob=y_prob,
+            features=features,
+            add_overview=add_overview,
+            cohorts=cohorts,
+            sig_fig=sig_fig,
+            **kwargs,
+        )
+    elif pred_type == "regression":
+        df = __strat_reg_performance(
+            X=X,
+            y_true=y_true,
+            y_pred=y_pred,
+            features=features,
+            add_overview=add_overview,
+            cohorts=cohorts,
+            sig_fig=sig_fig,
+            **kwargs,
+        )
+    #
+    return df
+
+
+def summary(
+    X,
+    prtc_attr,
+    y_true,
+    y_pred,
+    y_prob=None,
+    flag_oor=False,
+    pred_type="classification",
+    priv_grp=1,
+    sig_fig: int = 4,
+    cohorts: valid.MatrixLike = None,
+    **kwargs,
+):
+    """ Generates a summary of fairness measures for a set of predictions
+    relative to their input data
+    Args:
+        X (array-like): Sample features
+        prtc_attr (array-like, named): Values for the protected attribute
+            (note: protected attribute may also be present in X)
+        y_true (array-like, 1-D): Sample targets
+        y_pred (array-like, 1-D): Sample target predictions
+        y_prob (array-like, 1-D): Sample target probabilities. Defaults to None.
+        flag_oor (bool): if True, will apply flagging function to highlight
+            fairness metrics which are considered to be outside the "fair" range
+            (Out Of Range). Defaults to False.
+        pred_type (str, optional): One of "classification" or "regression".
+            Defaults to "classification".
+        priv_grp (int): Specifies which label indicates the privileged
+            group. Defaults to 1.
+        cohorts (matrix-like): additional labels for each observation by which
+            analysis should be grouped
+
+    Raises:
+        ValueError
+    Returns:
+        pandas DataFrame
+    """
+    validtypes = ["classification", "regression"]
+    if pred_type not in validtypes:
+        raise ValueError(f"Summary table type must be one of {validtypes}")
+    if pred_type == "classification":
+        df = __classification_summary(
+            X=X,
+            prtc_attr=prtc_attr,
+            y_true=y_true,
+            y_pred=y_pred,
+            y_prob=y_prob,
+            priv_grp=priv_grp,
+            cohorts=cohorts,
+            **kwargs,
+        )
+    elif pred_type == "regression":
+        df = __regression_summary(
+            X=X,
+            prtc_attr=prtc_attr,
+            y_true=y_true,
+            y_pred=y_pred,
+            priv_grp=priv_grp,
+            cohorts=cohorts,
+            **kwargs,
+        )
+    # Significant figures must be handled by the flag funcion (if called) since
+    #   the Styler will reset significant digits
+    if flag_oor:
+        df = flag(df, sig_fig=sig_fig)
+    else:
+        df = df.round(sig_fig)
+    return df
+
+
+""" Private Functions """
+
+
+@iterate_cohorts
+def __analyze_data(
+    *,
+    X,
+    Y,
+    features: list = None,
+    targets: list = None,
+    add_overview=True,
+    sig_fig: int = 4,
+    **kwargs,
+):
+    """ Generates a table of stratified data metrics
+
+    Note: named arguments are enforced
+
+    Args:
+        X (pandas dataframe or compatible object): sample data to be assessed
+        Y (pandas dataframe or compatible object): sample targets to be
+            assessed. Note that any observations with missing targets will be
+            ignored.
+        features (list): columns in X to be assessed if not all columns.
+            Defaults to None (i.e. all columns).
+        targets (list): columns in Y to be assessed if not all columns.
+            Defaults to None (i.e. all columns).
+        add_overview (bool): whether to add a summary row with metrics for
+            "ALL FEATURES" and "ALL VALUES" as a single group. Defaults to True.
+
+    Requirements:
+        Each feature must be discrete to run stratified analysis. If any data
+        are not discrete and there are more than 11 values, the tool will
+        reformat those data into quantiles
+
+    Returns:
+        pandas Data Frame
+    """
     #
     def entropy(x):
         # use float type for x to avoid boolean interpretation issues if any
@@ -241,308 +440,6 @@
         overview["Feature Value"] = "ALL VALUES"
         overview["Missing Values"] = (N_missing,)
         overview["Value Prevalence"] = (N_obs * N_feat - N_missing) / (N_obs * N_feat)
-        rprt = pd.concat([overview, results], axis=0, ignore_index=True)
-    else:
-        rprt = results
-    #
-    rprt = __format_table(rprt, sig_fig)
-    return rprt
->>>>>>> a3b51677
-
-
-def fair_ranges(
-    custom_ranges: "dict[str, tuple[Number, Number]]" = None,
-    y_true: valid.ArrayLike = None,
-    y_pred: valid.ArrayLike = None,
-    available_measures: "list[str]" = None,
-):
-    cbounds = custom_ranges
-    result = utils.FairRanges().load_fair_ranges(cbounds, y_true, y_pred)
-    if available_measures is not None:
-        # Labels not present among available_measures will cause an error
-        lbls = [str(c).lower() for c in available_measures]
-        result = {k: v for k, v in result.items() if k.lower() in lbls}
-    return result
-
-
-def flag(
-    df: valid.MatrixLike,
-    caption: str = "",
-    sig_fig: int = 4,
-    as_styler: bool = True,
-    custom_ranges: "dict[str, tuple[Number, Number]]" = None,
-):
-    """ Generates embedded html pandas styler table containing a highlighted
-        version of a model comparison dataframe
-    Args:
-        df (pandas dataframe): Model comparison dataframe (see)
-        caption (str, optional): Optional caption for table. Defaults to "".
-        as_styler (bool, optional): If True, returns a pandas Styler of the
-            highlighted table (to which other styles/highlights can be added).
-            Otherwise, returns the table as an embedded HTML object. Defaults
-            to False .
-    Returns:
-        Embedded html or pandas.io.formats.style.Styler
-    """
-    cbounds = custom_ranges
-    return utils.Flagger().apply_flag(df, caption, sig_fig, as_styler, cbounds)
-
-
-<<<<<<< HEAD
-def performance(X, y_true, y_pred, y_prob=None, features:list=None,
-                pred_type="classification", sig_fig:int=4,
-                add_overview=True, cohorts:valid.MatrixLike=None, **kwargs):
-=======
-def performance(
-    X,
-    y_true,
-    y_pred,
-    y_prob=None,
-    features: list = None,
-    pred_type="classification",
-    sig_fig: int = 4,
-    add_overview=True,
-):
->>>>>>> a3b51677
-    """ Generates a table of stratified performance metrics
-    Args:
-        X (pandas dataframe or compatible object): sample data to be assessed
-        y_true (array-like, 1-D): Sample targets
-        y_pred (array-like, 1-D): Sample target predictions
-        y_prob (array-like, 1-D): Sample target probabilities. Defaults to None.
-        features (list): columns in X to be assessed if not all columns.
-            Defaults to None (i.e. all columns).
-        pred_type (str, optional): One of "classification" or "regression".
-            Defaults to "classification".
-        add_overview (bool): whether to add a summary row with metrics for
-            "ALL FEATURES" and "ALL VALUES" as a single group. Defaults to True.
-<<<<<<< HEAD
-        cohorts (matrix-like): additional labels for each observation by which
-            analysis should be grouped
-
-=======
->>>>>>> a3b51677
-    Raises:
-        ValueError
-    Returns:
-        pandas DataFrame
-    """
-    validtypes = ["classification", "regression"]
-    if pred_type not in validtypes:
-        raise ValueError(f"Summary table type must be one of {validtypes}")
-    if pred_type == "classification":
-<<<<<<< HEAD
-        df = __strat_class_performance(X=X, y_true=y_true, y_pred=y_pred,
-                                       y_prob=y_prob, features=features,
-                                       add_overview=add_overview, cohorts=cohorts,
-                                       sig_fig=sig_fig, **kwargs)
-    elif pred_type == "regression":
-        df = __strat_reg_performance(X=X, y_true=y_true, y_pred=y_pred,
-                                     features=features, add_overview=add_overview,
-                                     cohorts=cohorts, sig_fig=sig_fig, **kwargs)
-=======
-        df = __strat_class_performance(
-            X, y_true, y_pred, y_prob, features, add_overview, sig_fig
-        )
-    elif pred_type == "regression":
-        df = __strat_reg_performance(X, y_true, y_pred, features, add_overview, sig_fig)
->>>>>>> a3b51677
-    #
-    return df
-
-
-<<<<<<< HEAD
-def summary(X, prtc_attr, y_true, y_pred, y_prob=None, flag_oor=False,
-            pred_type="classification", priv_grp=1, sig_fig:int=4,
-            cohorts:valid.MatrixLike=None, **kwargs):
-=======
-def summary(
-    X,
-    prtc_attr,
-    y_true,
-    y_pred,
-    y_prob=None,
-    flag_oor=False,
-    pred_type="classification",
-    priv_grp=1,
-    sig_fig: int = 4,
-    **kwargs,
-):
->>>>>>> a3b51677
-    """ Generates a summary of fairness measures for a set of predictions
-    relative to their input data
-    Args:
-        X (array-like): Sample features
-        prtc_attr (array-like, named): Values for the protected attribute
-            (note: protected attribute may also be present in X)
-        y_true (array-like, 1-D): Sample targets
-        y_pred (array-like, 1-D): Sample target predictions
-        y_prob (array-like, 1-D): Sample target probabilities. Defaults to None.
-        flag_oor (bool): if True, will apply flagging function to highlight
-            fairness metrics which are considered to be outside the "fair" range
-            (Out Of Range). Defaults to False.
-        pred_type (str, optional): One of "classification" or "regression".
-            Defaults to "classification".
-        priv_grp (int): Specifies which label indicates the privileged
-            group. Defaults to 1.
-<<<<<<< HEAD
-        cohorts (matrix-like): additional labels for each observation by which
-            analysis should be grouped
-
-=======
->>>>>>> a3b51677
-    Raises:
-        ValueError
-    Returns:
-        pandas DataFrame
-    """
-    validtypes = ["classification", "regression"]
-    if pred_type not in validtypes:
-        raise ValueError(f"Summary table type must be one of {validtypes}")
-    if pred_type == "classification":
-<<<<<<< HEAD
-        df = __classification_summary(X=X, prtc_attr=prtc_attr, y_true=y_true,
-                                      y_pred=y_pred, y_prob=y_prob,
-                                      priv_grp=priv_grp, cohorts=cohorts, **kwargs)
-    elif pred_type == "regression":
-        df = __regression_summary(X=X, prtc_attr=prtc_attr, y_true=y_true, y_pred=y_pred,
-                                  priv_grp=priv_grp, cohorts=cohorts, **kwargs)
-=======
-        df = __classification_summary(
-            X=X,
-            prtc_attr=prtc_attr,
-            y_true=y_true,
-            y_pred=y_pred,
-            y_prob=y_prob,
-            priv_grp=priv_grp,
-            **kwargs,
-        )
-    elif pred_type == "regression":
-        df = __regression_summary(
-            X=X,
-            prtc_attr=prtc_attr,
-            y_true=y_true,
-            y_pred=y_pred,
-            priv_grp=priv_grp,
-            **kwargs,
-        )
->>>>>>> a3b51677
-    # Significant figures must be handled by the flag funcion (if called) since
-    #   the Styler will reset significant digits
-    if flag_oor:
-        df = flag(df, sig_fig=sig_fig)
-    else:
-        df = df.round(sig_fig)
-    return df
-
-
-""" Private Functions """
-
-
-@iterate_cohorts
-def __analyze_data(*, X, Y, features:list=None, targets:list=None,
-                   add_overview=True, sig_fig:int=4, **kwargs):
-    """ Generates a table of stratified data metrics
-
-    Note: named arguments are enforced
-
-    Args:
-        X (pandas dataframe or compatible object): sample data to be assessed
-        Y (pandas dataframe or compatible object): sample targets to be
-            assessed. Note that any observations with missing targets will be
-            ignored.
-        features (list): columns in X to be assessed if not all columns.
-            Defaults to None (i.e. all columns).
-        targets (list): columns in Y to be assessed if not all columns.
-            Defaults to None (i.e. all columns).
-        add_overview (bool): whether to add a summary row with metrics for
-            "ALL FEATURES" and "ALL VALUES" as a single group. Defaults to True.
-
-    Requirements:
-        Each feature must be discrete to run stratified analysis. If any data
-        are not discrete and there are more than 11 values, the tool will
-        reformat those data into quantiles
-
-    Returns:
-        pandas Data Frame
-    """
-    #
-    def entropy(x):
-        # use float type for x to avoid boolean interpretation issues if any
-        #   pd.NA (integer na) values are prent
-        try:
-            _x = x.astype(float)
-        except ValueError: # convert strings to numeric categories
-            _x = pd.Categorical(x).codes
-        return stats.entropy(np.unique(_x, return_counts=True)[1], base=2)
-
-    def __data_dict(x, col):
-        ''' Generates a dictionary of statistics '''
-        res = {'Obs.': x.shape[0]}
-        if not x[col].isna().all():
-            res[f"Mean {col}"] = x[col].mean()
-            res[f"Median {col}"] = x[col].median()
-            res[f"Std. Dev. {col}"] = x[col].std()
-        else:
-            # Force addition of second column to ensure proper formatting
-            # as pandas series
-            for c in [f"Mean {col}", f"Median {col}", f"Std. Dev. {col}"]:
-                res[c] = np.nan
-        return res
-    #
-    X_df = stratified_preprocess(X=X, features=features)
-    Y_df = stratified_preprocess(X=Y, features=targets)
-    if X_df.shape[0] != Y_df.shape[0]:
-        raise ValidationError("Number of observations mismatch between X and Y")
-    #
-    if features is None:
-        features = X_df.columns.tolist()
-    strat_feats = [f for f in features if f in X_df.columns]
-    valid.limit_alert(strat_feats, item_name="features")
-    #
-    if targets is None:
-        targets = Y_df.columns.tolist()
-    strat_targs = [t for t in targets if t in Y_df.columns]
-    valid.limit_alert(strat_targs, item_name="targets", limit=3,
-                issue="This may make the output difficult to read.")
-    #
-    res = []
-    # "Obs."" included in index for ease of calculation
-    ix_cols = ['Feature Name', 'Feature Value', 'Obs.']
-    for t in strat_targs:
-        X_df[t] = Y_df[t]
-        feat_subset = [f for f in strat_feats if f != t]
-        if not any(feat_subset):
-            continue
-        res_t = __apply_featureGroups(feat_subset, X_df, __data_dict, t)
-        # convert id columns to strings to work around bug in pd.concat
-        for m in ix_cols:
-            res_t[m] = res_t[m].astype(str)
-        res.append(res_t.set_index(ix_cols))
-    results = pd.concat(res, axis=1).reset_index()
-    #
-    results['Obs.'] = results['Obs.'].astype(float).astype(int)
-    results['Value Prevalence'] = results['Obs.']/X_df.shape[0]
-    n_missing = X_df[strat_feats].replace('nan', np.nan).isna().sum().reset_index()
-    n_missing.columns = ['Feature Name', 'Missing Values']
-    entropy = X_df[strat_feats].apply(axis=0, func=entropy).reset_index()
-    entropy.columns = ['Feature Name', 'Entropy']
-    results = results.merge(n_missing, how='left', on='Feature Name'
-                    ).merge(entropy, how='left', on='Feature Name')
-    #
-    if add_overview:
-        res = []
-        for i, t in enumerate(strat_targs):
-            res_t = pd.DataFrame(__data_dict(X_df, t), index=[0])
-            res.append(res_t.set_index('Obs.'))
-        overview = pd.concat(res, axis=1).reset_index()
-        N_feat = len(strat_feats)
-        N_missing = n_missing['Missing Values'].sum()
-        N_obs = X_df.shape[0]
-        overview['Feature Name'] = "ALL FEATURES"
-        overview['Feature Value'] = "ALL VALUES"
-        overview['Missing Values'] = N_missing,
-        overview['Value Prevalence'] = (N_obs*N_feat-N_missing)/(N_obs*N_feat)
         rprt = pd.concat([overview, results], axis=0, ignore_index=True)
     else:
         rprt = results
@@ -899,11 +796,7 @@
     return res
 
 
-<<<<<<< HEAD
 @iterate_cohorts
-def __strat_class_performance(X, y_true, y_pred, y_prob=None, features:list=None,
-                              add_overview=True, sig_fig:int=9, **kwargs):
-=======
 def __strat_class_performance(
     X,
     y_true,
@@ -912,8 +805,8 @@
     features: list = None,
     add_overview=True,
     sig_fig: int = 9,
+    **kwargs,
 ):
->>>>>>> a3b51677
     """Generates a table of stratified performance metrics for each specified
         feature
     Args:
@@ -956,15 +849,16 @@
     return rprt
 
 
-<<<<<<< HEAD
 @iterate_cohorts
-def __strat_reg_performance(X, y_true, y_pred, features:list=None,
-                            add_overview=True, sig_fig:int=9, **kwargs):
-=======
 def __strat_reg_performance(
-    X, y_true, y_pred, features: list = None, add_overview=True, sig_fig: int = 4
+    X,
+    y_true,
+    y_pred,
+    features: list = None,
+    add_overview=True,
+    sig_fig: int = 9,
+    **kwargs,
 ):
->>>>>>> a3b51677
     """
     Generates a table of stratified performance metrics for each specified
     feature
