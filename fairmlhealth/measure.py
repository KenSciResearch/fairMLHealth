# -*- coding: utf-8 -*-
"""
Tools producing analytical tables of fairness, bias, or model performance measures
Contributors:
    camagallen <ca.magallen@gmail.com>
"""


import aif360.sklearn.metrics as aif
from functools import reduce
from IPython.display import HTML
import logging
from numbers import Number
import numpy as np
import pandas as pd

from sklearn.metrics import (
    mean_absolute_error,
    mean_squared_error,
    balanced_accuracy_score,
)
from scipy import stats
from warnings import catch_warnings, simplefilter, warn, filterwarnings

# Tutorial Libraries
from . import (
    __performance_metrics as pmtrc,
    __fairness_metrics as fcmtrc,
    __validation as valid,
    __utils as utils,
)
from .__preprocessing import (
    standard_preprocess,
    stratified_preprocess,
    analytical_labels,
    y_cols,
)
from .__validation import ValidationError
from .__utils import format_errwarn, iterate_cohorts


def bias(
    X,
    y_true,
    y_pred,
    features: list = None,
    pred_type="classification",
    sig_fig: int = 4,
    flag_oor=False,
    cohorts: valid.MatrixLike = None,
    **kwargs,
):
    """ Generates a table of stratified bias metrics
    Args:
        X (matrix-like): Sample features
        y_true (array-like, 1-D): Sample targets
        y_pred (array-like, 1-D): Sample target predictions
        features (list): columns in X to be assessed if not all columns.
            Defaults to None (i.e. all columns).
        pred_type (str, optional): One of "classification" or "regression".
            Defaults to "classification".
        flag_oor (bool): if True, will apply flagging function to highlight
            fairness metrics which are considered to be outside the "fair" range
            (Out Of Range). Defaults to False.
        priv_grp (int): Specifies which label indicates the privileged
            group. Defaults to 1.
        cohorts (matrix-like): additional labels for each observation by which
            analysis should be grouped

    Raises:
        ValueError
    Returns:
        pandas Data Frame
    """
    validtypes = ["classification", "regression"]
    #
    if pred_type not in validtypes:
        raise ValueError(f"Summary table type must be one of {validtypes}")
    if pred_type == "classification":
        df = __classification_bias(
            X=X,
            y_true=y_true,
            y_pred=y_pred,
            features=features,
            cohorts=cohorts,
            **kwargs,
        )
    elif pred_type == "regression":
        df = __regression_bias(
            X=X,
            y_true=y_true,
            y_pred=y_pred,
            cohorts=cohorts,
            features=features,
            **kwargs,
        )
    # Significant figures must be handled by the flag funcion (if called) since
    #   the Styler will reset significant digits
    if flag_oor:
        custom_bounds = kwargs.pop("custom_ranges", {})
        ranges = fair_ranges(custom_bounds, y_true, y_pred, df.columns.tolist())
        df = flag(df, sig_fig=sig_fig, custom_ranges=ranges)
    else:
        df = df.round(sig_fig)
    return df


def data(
    X,
    Y,
    features: list = None,
    targets: list = None,
    add_overview=True,
    sig_fig: int = 4,
    cohorts: valid.MatrixLike = None,
):
    """ Generates a table of stratified data metrics

    Args:
        X (pandas dataframe or compatible object): sample data to be assessed
        Y (pandas dataframe or compatible object): sample targets to be
            assessed. Note that any observations with missing targets will be
            ignored.
        features (list): columns in X to be assessed if not all columns.
            Defaults to None (i.e. all columns).
        targets (list): columns in Y to be assessed if not all columns.
            Defaults to None (i.e. all columns).
        add_overview (bool): whether to add a summary row with metrics for
            "ALL FEATURES" and "ALL VALUES" as a single group. Defaults to True.
        cohorts (matrix-like): additional labels for each observation by which
            analysis should be grouped

    Requirements:
        Each feature must be discrete to run stratified analysis. If any data
        are not discrete and there are more than 11 values, the tool will
        reformat those data into quantiles
    Returns:
        pandas Data Frame
    """
    # This is a wrapper function to force keyword arguments enable cohort iteration
    return __analyze_data(
        X=X,
        Y=Y,
        features=features,
        targets=targets,
        add_overview=add_overview,
        sig_fig=sig_fig,
        cohorts=cohorts,
    )


def fair_ranges(
    custom_ranges: "dict[str, tuple[Number, Number]]" = None,
    y_true: valid.ArrayLike = None,
    y_pred: valid.ArrayLike = None,
    available_measures: "list[str]" = None,
):
    cbounds = custom_ranges
    result = utils.FairRanges().load_fair_ranges(cbounds, y_true, y_pred)
    if available_measures is not None:
        # Labels not present among available_measures will cause an error
        lbls = [str(c).lower() for c in available_measures]
        result = {k: v for k, v in result.items() if k.lower() in lbls}
    return result


def flag(
    df: valid.MatrixLike,
    caption: str = "",
    sig_fig: int = 4,
    as_styler: bool = True,
    custom_ranges: "dict[str, tuple[Number, Number]]" = None,
):
    """ Generates embedded html pandas styler table containing a highlighted
        version of a model comparison dataframe
    Args:
        df (pandas dataframe): Model comparison dataframe (see)
        caption (str, optional): Optional caption for table. Defaults to "".
        as_styler (bool, optional): If True, returns a pandas Styler of the
            highlighted table (to which other styles/highlights can be added).
            Otherwise, returns the table as an embedded HTML object. Defaults
            to False .
    Returns:
        Embedded html or pandas.io.formats.style.Styler
    """
    cbounds = custom_ranges
    return utils.Flagger().apply_flag(df, caption, sig_fig, as_styler, cbounds)


def performance(
    X,
    y_true,
    y_pred,
    y_prob=None,
    features: list = None,
    pred_type="classification",
    sig_fig: int = 4,
    add_overview=True,
    cohorts: valid.MatrixLike = None,
    **kwargs,
):
    """ Generates a table of stratified performance metrics
    Args:
        X (pandas dataframe or compatible object): sample data to be assessed
        y_true (array-like, 1-D): Sample targets
        y_pred (array-like, 1-D): Sample target predictions
        y_prob (array-like, 1-D): Sample target probabilities. Defaults to None.
        features (list): columns in X to be assessed if not all columns.
            Defaults to None (i.e. all columns).
        pred_type (str, optional): One of "classification" or "regression".
            Defaults to "classification".
        add_overview (bool): whether to add a summary row with metrics for
            "ALL FEATURES" and "ALL VALUES" as a single group. Defaults to True.
        cohorts (matrix-like): additional labels for each observation by which
            analysis should be grouped

    Raises:
        ValueError
    Returns:
        pandas DataFrame
    """
    validtypes = ["classification", "regression"]
    if pred_type not in validtypes:
        raise ValueError(f"Summary table type must be one of {validtypes}")
    if pred_type == "classification":
        df = __strat_class_performance(
            X=X,
            y_true=y_true,
            y_pred=y_pred,
            y_prob=y_prob,
            features=features,
            add_overview=add_overview,
            cohorts=cohorts,
            sig_fig=sig_fig,
            **kwargs,
        )
    elif pred_type == "regression":
        df = __strat_reg_performance(
            X=X,
            y_true=y_true,
            y_pred=y_pred,
            features=features,
            add_overview=add_overview,
            cohorts=cohorts,
            sig_fig=sig_fig,
            **kwargs,
        )
    #
    return df


def summary(
    X,
    prtc_attr,
    y_true,
    y_pred,
    y_prob=None,
    flag_oor=False,
    pred_type="classification",
    priv_grp=1,
    sig_fig: int = 4,
    cohorts: valid.MatrixLike = None,
    **kwargs,
):
    """ Generates a summary of fairness measures for a set of predictions
    relative to their input data
    Args:
        X (array-like): Sample features
        prtc_attr (array-like, named): Values for the protected attribute
            (note: protected attribute may also be present in X)
        y_true (array-like, 1-D): Sample targets
        y_pred (array-like, 1-D): Sample target predictions
        y_prob (array-like, 1-D): Sample target probabilities. Defaults to None.
        flag_oor (bool): if True, will apply flagging function to highlight
            fairness metrics which are considered to be outside the "fair" range
            (Out Of Range). Defaults to False.
        pred_type (str, optional): One of "classification" or "regression".
            Defaults to "classification".
        priv_grp (int): Specifies which label indicates the privileged
            group. Defaults to 1.
        cohorts (matrix-like): additional labels for each observation by which
            analysis should be grouped

    Raises:
        ValueError
    Returns:
        pandas DataFrame
    """
    validtypes = ["classification", "regression"]
    if pred_type not in validtypes:
        raise ValueError(f"Summary table type must be one of {validtypes}")
    if pred_type == "classification":
        df = __classification_summary(
            X=X,
            prtc_attr=prtc_attr,
            y_true=y_true,
            y_pred=y_pred,
            y_prob=y_prob,
            priv_grp=priv_grp,
            cohorts=cohorts,
            **kwargs,
        )
    elif pred_type == "regression":
        df = __regression_summary(
            X=X,
            prtc_attr=prtc_attr,
            y_true=y_true,
            y_pred=y_pred,
            priv_grp=priv_grp,
            cohorts=cohorts,
            **kwargs,
        )
    # Significant figures must be handled by the flag funcion (if called) since
    #   the Styler will reset significant digits
    if flag_oor:
        df = flag(df, sig_fig=sig_fig)
    else:
        df = df.round(sig_fig)
    return df


""" Private Functions """


@iterate_cohorts
def __analyze_data(
    *,
    X,
    Y,
    features: list = None,
    targets: list = None,
    add_overview=True,
    sig_fig: int = 4,
    **kwargs,
):
    """ Generates a table of stratified data metrics

    Note: named arguments are enforced

    Args:
        X (pandas dataframe or compatible object): sample data to be assessed
        Y (pandas dataframe or compatible object): sample targets to be
            assessed. Note that any observations with missing targets will be
            ignored.
        features (list): columns in X to be assessed if not all columns.
            Defaults to None (i.e. all columns).
        targets (list): columns in Y to be assessed if not all columns.
            Defaults to None (i.e. all columns).
        add_overview (bool): whether to add a summary row with metrics for
            "ALL FEATURES" and "ALL VALUES" as a single group. Defaults to True.

    Requirements:
        Each feature must be discrete to run stratified analysis. If any data
        are not discrete and there are more than 11 values, the tool will
        reformat those data into quantiles

    Returns:
        pandas Data Frame
    """
    #
    def entropy(x):
        # use float type for x to avoid boolean interpretation issues if any
        #   pd.NA (integer na) values are prent
        try:
            _x = x.astype(float)
        except ValueError:  # convert strings to numeric categories
            _x = pd.Categorical(x).codes
        return stats.entropy(np.unique(_x, return_counts=True)[1], base=2)

    def __data_dict(x, col):
        """ Generates a dictionary of statistics """
        res = {"Obs.": x.shape[0]}
        if not x[col].isna().all():
            res[f"Mean {col}"] = x[col].mean()
            res[f"Median {col}"] = x[col].median()
            res[f"Std. Dev. {col}"] = x[col].std()
        else:
            # Force addition of second column to ensure proper formatting
            # as pandas series
            for c in [f"Mean {col}", f"Median {col}", f"Std. Dev. {col}"]:
                res[c] = np.nan
        return res

    #
    X_df = stratified_preprocess(X=X, features=features)
    Y_df = stratified_preprocess(X=Y, features=targets)
    if X_df.shape[0] != Y_df.shape[0]:
        raise ValidationError("Number of observations mismatch between X and Y")
    #
    if features is None:
        features = X_df.columns.tolist()
    strat_feats = [f for f in features if f in X_df.columns]
    valid.limit_alert(strat_feats, item_name="features")
    #
    if targets is None:
        targets = Y_df.columns.tolist()
    strat_targs = [t for t in targets if t in Y_df.columns]
    valid.limit_alert(
        strat_targs,
        item_name="targets",
        limit=3,
        issue="This may make the output difficult to read.",
    )
    #
    res = []
    # "Obs."" included in index for ease of calculation
    ix_cols = ["Feature Name", "Feature Value", "Obs."]
    for t in strat_targs:
        X_df[t] = Y_df[t]
        feat_subset = [f for f in strat_feats if f != t]
        if not any(feat_subset):
            continue
        res_t = __apply_featureGroups(feat_subset, X_df, __data_dict, t)
        # convert id columns to strings to work around bug in pd.concat
        for m in ix_cols:
            res_t[m] = res_t[m].astype(str)
        res.append(res_t.set_index(ix_cols))
    results = pd.concat(res, axis=1).reset_index()
    #
    results["Obs."] = results["Obs."].astype(float).astype(int)
    results["Value Prevalence"] = results["Obs."] / X_df.shape[0]
    n_missing = X_df[strat_feats].replace("nan", np.nan).isna().sum().reset_index()
    n_missing.columns = ["Feature Name", "Missing Values"]
    entropy = X_df[strat_feats].apply(axis=0, func=entropy).reset_index()
    entropy.columns = ["Feature Name", "Entropy"]
    results = results.merge(n_missing, how="left", on="Feature Name").merge(
        entropy, how="left", on="Feature Name"
    )
    #
    if add_overview:
        res = []
        for i, t in enumerate(strat_targs):
            res_t = pd.DataFrame(__data_dict(X_df, t), index=[0])
            res.append(res_t.set_index("Obs."))
        overview = pd.concat(res, axis=1).reset_index()
        N_feat = len(strat_feats)
        N_missing = n_missing["Missing Values"].sum()
        N_obs = X_df.shape[0]
        overview["Feature Name"] = "ALL FEATURES"
        overview["Feature Value"] = "ALL VALUES"
        overview["Missing Values"] = (N_missing,)
        overview["Value Prevalence"] = (N_obs * N_feat - N_missing) / (N_obs * N_feat)
        rprt = pd.concat([overview, results], axis=0, ignore_index=True)
    else:
        rprt = results
    #
    rprt = __format_table(rprt, sig_fig)
    return rprt


@format_errwarn
def __apply_featureGroups(features, df, func, *args):
    """ Iteratively applies a function across groups of each stratified feature,
    collecting errors and warnings to be displayed succinctly after processing
    Args:
        features (list): columns of df to be iteratively measured
        df (pd.DataFrame): data to be measured
        func (function): a function accepting *args and returning a dictionary
    Returns:
        pandas DataFrame: set of results for each feature-value
    """
    #
    errs = {}
    warns = {}
    res = []
    for f in features:
        # Data are expected in string format
        with catch_warnings(record=True) as w:
            simplefilter("always")
            try:
                grp = df.groupby(f)
                grp_res = grp.apply(lambda x: pd.Series(func(x, *args)))
            except BaseException as e:
                errs[f] = e
                continue
            if len(w) > 0:
                warns[f] = w
        grp_res = grp_res.reset_index().rename(columns={f: "Feature Value"})
        grp_res.insert(0, "Feature Name", f)
        res.append(grp_res)
    if len(res) == 0:
        results = pd.DataFrame(columns=["Feature Name", "Feature Value"])
    else:
        results = pd.concat(res, ignore_index=True)
    return results, errs, warns


@format_errwarn
def __apply_biasGroups(features, df, func, yt, yh):
    """ Iteratively applies a function across groups of each stratified feature,
        collecting errors and warnings to be displayed succinctly after processing.
    Args:
        features (list): columns of df to be iteratively measured
        df (pd.DataFrame): data to be measured
        func (function): a function accepting two array arguments for comparison
            (selected from df as yt and yh), as well as a pa_name (str) and
            priv_grp (int) which will be set by __apply_biasGroups. This function
            must return a dictionary.
        yt (string): name of column found in df containing target values
        yh (string): name of column found in df containing predicted values
    Returns:
        pandas DataFrame: set of results for each feature-value
    """
    #
    errs = {}
    warns = {}
    pa_name = "prtc_attr"
    res = []
    for f in features:
        df[f] = df[f].astype(str)
        vals = sorted(df[f].unique().tolist())
        # AIF360 can't handle float types
        for v in vals:
            df[pa_name] = 0
            df.loc[df[f].eq(v), pa_name] = 1
            if v != "nan":
                df.loc[df[f].eq("nan") | df[f].isnull(), pa_name] = np.nan
            # Nothing to measure if only one value is present (other than nan)
            if df[pa_name].nunique() == 1:
                continue
            # Data are expected in string format
            with catch_warnings(record=True) as w:
                simplefilter("always")
                subset = df.loc[df[pa_name].notnull(), [pa_name, yt, yh]].set_index(
                    pa_name
                )
                try:
                    #
                    grp_res = func(subset[yt], subset[yh], pa_name, priv_grp=1)
                except BaseException as e:
                    errs[f] = e
                    continue
                if len(w) > 0:
                    warns[f] = w
            grp_res = pd.DataFrame(grp_res, index=[0])
            grp_res.insert(0, "Feature Name", f)
            grp_res.insert(1, "Feature Value", v)
            res.append(grp_res)
    if len(res) == 0:
        results = pd.DataFrame(columns=["Feature Name", "Feature Value"])
    else:
        results = pd.concat(res, ignore_index=True)
    return results, errs, warns


@iterate_cohorts
def __classification_bias(*, X, y_true, y_pred, features: list = None, **kwargs):
    """ Generates a table of stratified fairness metrics metrics for each specified
        feature
        Note: named arguments are enforced to enable use of iterate_cohorts
    Args:
        df (pandas dataframe or compatible object): data to be assessed
        y_true (1D array-like): Sample target true values; must be binary values
        y_pred (1D array-like): Sample target predictions; must be binary values
        features (list): columns in df to be assessed if not all columns.
            Defaults to None.
    Requirements:
        Each feature must be discrete to run stratified analysis. If any data
        are not discrete and there are more than 11 values, the tool will
        reformat those data into quantiles
    """
    #
    if y_true is None or y_pred is None:
        msg = "Cannot assess fairness without both y_true and y_pred"
        raise ValueError(msg)
    #
    df = stratified_preprocess(X, y_true, y_pred, features=features)
    _y, _yh, _yp = y_cols(df)["col_names"].values()
    pred_cols = [n for n in [_y, _yh, _yp] if n is not None]
    strat_feats = [f for f in df.columns.tolist() if f not in pred_cols]
    if any(y is None for y in [_y, _yh]):
        raise ValidationError("Cannot measure with undefined targets")
    valid.limit_alert(strat_feats, item_name="features", limit=200)
    #
    results = __apply_biasGroups(
        strat_feats, df, __fair_classification_measures, _y, _yh
    )
    rprt = __format_table(results)
    return rprt


def __classification_performance(x: pd.DataFrame, y: str, yh: str, yp: str = None):
    res = {
        "Obs.": x.shape[0],
        f"Mean {y}": x[y].mean(),
        f"Mean {yh}": x[yh].mean(),
        "TPR": pmtrc.true_positive_rate(x[y], x[yh]),
        "FPR": pmtrc.false_positive_rate(x[y], x[yh]),
        "Accuracy": pmtrc.accuracy(x[y], x[yh]),
        "Precision": pmtrc.precision(x[y], x[yh]),  # PPV
        "F1-Score": pmtrc.f1_score(x[y], x[yh]),
    }
    if yp is not None:
        res["ROC AUC"] = pmtrc.roc_auc_score(x[y], x[yp])
        res["PR AUC"] = pmtrc.pr_auc_score(x[y], x[yp])
    return res


@iterate_cohorts
def __classification_summary(
    *, X, prtc_attr, y_true, y_pred, y_prob=None, priv_grp=1, **kwargs
):
    """ Returns a pandas dataframe containing fairness measures for the model
        results
        Note: named arguments are enforced to enable use of iterate_cohorts
    Args:
        X (array-like): Sample features
        prtc_attr (array-like, named): Values for the protected attribute
            (note: protected attribute may also be present in X)
        y_true (array-like, 1-D): Sample targets
        y_pred (array-like, 1-D): Sample target predictions
        y_prob (array-like, 1-D): Sample target probabilities
        priv_grp (int): Specifies which label indicates the privileged
            group. Defaults to 1.
    """
    #
    def update_summary(summary_dict, pa_name, y_true, y_pred, y_prob, priv_grp):
        """ Adds replaces measure keys with the names found in the literature
        Args:
            X (pandas DataFrame): Sample features
            pa_name (str):
            y_true (pandas DataFrame): Sample targets
            y_pred (pandas DataFrame): Sample target predictions
            y_prob (pandas DataFrame, optional): Sample target probabilities.
                Defaults to None.
            priv_grp (int): Specifies which label indicates the privileged
                    group. Defaults to 1.
        """
        name_update = {
            "Selection Diff": "Statistical Parity Difference",
            "Selection Ratio": "Disparate Impact Ratio",
            "PPV Diff": "Positive Predictive Parity Difference",
            "PPV Ratio": "Positive Predictive Parity Ratio",
        }
        drop_keys = ["TPR Ratio", "TPR Diff", "FPR Ratio", "FPR Diff"]
        for k in name_update.keys():
            val = summary_dict.pop(k)
            summary_dict[name_update[k]] = val
        for k in drop_keys:
            summary_dict.pop(k)
        summary_dict["Equalized Odds Difference"] = fcmtrc.eq_odds_diff(
            y_true, y_pred, prtc_attr=pa_name
        )
        summary_dict["Equalized Odds Ratio"] = fcmtrc.eq_odds_ratio(
            y_true, y_pred, prtc_attr=pa_name
        )
        if y_prob is not None:
            try:
                summary_dict["AUC Difference"] = aif.difference(
                    pmtrc.roc_auc_score,
                    y_true,
                    y_prob,
                    prot_attr=pa_name,
                    priv_group=priv_grp,
                )
            except:
                pass
        return summary_dict

    # Validate and Format Arguments
    if not isinstance(priv_grp, int):
        raise ValueError("priv_grp must be an integer value")
    X, prtc_attr, y_true, y_pred, y_prob = standard_preprocess(
        X, prtc_attr, y_true, y_pred, y_prob, priv_grp
    )
    pa_name = prtc_attr.columns.tolist()[0]

    # Prevent processing for more than 2 classes until measures enabled
    n_class = np.unique(np.append(y_true.values, y_pred.values)).shape[0]
    if n_class == 2:
        summary_type = "binary"
    elif n_class < 2:
        raise ValidationError("Only one target classification found.")
    else:
        summary_type = "multiclass"
<<<<<<< HEAD
        raise ValidationError(
            "fairMLHealth cannot yet process multiclass classification models")
=======
        raise ValueError("tool cannot yet process multiclass classification models")
>>>>>>> 2e5996a7
    # Generate a dictionary of measure values to be converted t a dataframe
    labels = analytical_labels(summary_type)
    summary = __fair_classification_measures(y_true, y_pred, pa_name, priv_grp)
    measures = {
        labels["gf_label"]: update_summary(
            summary, pa_name, y_true, y_pred, y_prob, priv_grp
        ),
        labels["dt_label"]: __value_prevalence(y_true, priv_grp),
    }
    if not kwargs.pop("skip_if", False):
        measures[labels["if_label"]] = __similarity_measures(X, pa_name, y_true, y_pred)
    if not kwargs.pop("skip_performance", False):
        _y, _yh = y_true.columns[0], y_pred.columns[0]
        X[_y], X[_yh] = y_true.values, y_pred.values
        measures[labels["mp_label"]] = __classification_performance(X, _y, _yh)
    # Convert scores to a formatted dataframe and return
    df = pd.DataFrame.from_dict(measures, orient="index").stack().to_frame()
    df = pd.DataFrame(df[0].values.tolist(), index=df.index)
    output = __format_summary(df, summary_type)
    return output


def __fair_classification_measures(y_true, y_pred, pa_name, priv_grp=1):
    """ Returns a dict of measure values
    """

    def predmean(_, y_pred, *args):
        return np.mean(y_pred.values)

    #
    measures = {}
    measures["Selection Ratio"] = aif.ratio(
        predmean, y_true, y_pred, prot_attr=pa_name, priv_group=priv_grp
    )
    measures["PPV Ratio"] = fcmtrc.ppv_ratio(y_true, y_pred, pa_name, priv_grp)
    measures["TPR Ratio"] = fcmtrc.tpr_ratio(y_true, y_pred, pa_name, priv_grp)
    measures["FPR Ratio"] = fcmtrc.fpr_ratio(y_true, y_pred, pa_name, priv_grp)
    #
    measures["Selection Diff"] = aif.difference(
        predmean, y_true, y_pred, prot_attr=pa_name, priv_group=priv_grp
    )
    measures["PPV Diff"] = fcmtrc.ppv_diff(y_true, y_pred, pa_name, priv_grp)
    measures["TPR Diff"] = fcmtrc.tpr_diff(y_true, y_pred, pa_name, priv_grp)
    measures["FPR Diff"] = fcmtrc.fpr_diff(y_true, y_pred, pa_name, priv_grp)
    measures["Balanced Accuracy Difference"] = aif.difference(
        balanced_accuracy_score, y_true, y_pred, prot_attr=pa_name, priv_group=priv_grp
    )
    measures["Balanced Accuracy Ratio"] = aif.ratio(
        balanced_accuracy_score, y_true, y_pred, prot_attr=pa_name, priv_group=priv_grp
    )
    return measures


def __fair_regression_measures(y_true, y_pred, pa_name, priv_grp=1):
    """ Returns dict of regression-specific fairness measures
    """

    def predmean(_, y_pred, *args):
        return np.mean(y_pred.values)

    def meanerr(y_true, y_pred, *args):
        return np.mean((y_pred - y_true).values)

    #
    measures = {}
    # Ratios
    measures["Mean Prediction Ratio"] = aif.ratio(
        predmean, y_true, y_pred, prot_attr=pa_name, priv_group=priv_grp
    )
    measures["MAE Ratio"] = aif.ratio(
        mean_absolute_error, y_true, y_pred, prot_attr=pa_name, priv_group=priv_grp
    )
    # Differences
    measures["Mean Prediction Difference"] = aif.difference(
        predmean, y_true, y_pred, prot_attr=pa_name, priv_group=priv_grp
    )
    measures["MAE Difference"] = aif.difference(
        mean_absolute_error, y_true, y_pred, prot_attr=pa_name, priv_group=priv_grp
    )
    return measures


def __format_summary(df: pd.DataFrame, summary_type: str = "binary"):
    """ Formatting specific to the summary tables
    """
    df.columns = ["Value"]
    # Fix the order in which the metrics appear
    gfl, ifl, mpl, dtl = analytical_labels(summary_type)
    metric_order = {gfl: 0, ifl: 1, mpl: 2, dtl: 3}
    df.reset_index(inplace=True)
    df["sortorder"] = df["level_0"].map(metric_order)
    df = df.sort_values("sortorder").drop("sortorder", axis=1)
    # Fix Display Names
<<<<<<< HEAD
    df.set_index(['level_0', 'level_1'], inplace=True)
    df.rename_axis(('Metric', 'Measure'), inplace=True)
    # Drop Obs. from Model Performance since it may be ambiguous and
    # may be redundant with some Data Metrics measures
    if ('Model Performance', 'Obs.') in df.index:
        df.drop(('Model Performance', 'Obs.'), axis=0, inplace=True)
=======
    df.set_index(["level_0", "level_1"], inplace=True)
    df.rename_axis(("Metric", "Measure"), inplace=True)
>>>>>>> 2e5996a7
    return df


def __format_table(strat_tbl, sig_fig: int = 4):
    """ Formatting for stratified tables not including the summary tables. Use
        __format_summary to format summary tables.
    """
    tbl = __sort_table(strat_tbl)
    tbl["Feature Name"] = tbl["Feature Name"].astype(str)
    tbl = tbl.round(sig_fig)
    return tbl


def __regression_performance(x: pd.DataFrame, y: str, yh: str):
    res = {
        "Obs.": x.shape[0],
        f"Mean {y}": x[y].mean(),
        f"Std. Dev. {y}": x[y].std(),
        f"Mean {yh}": x[yh].mean(),
        f"Std. Dev. {yh}": x[yh].std(),
        "Mean Error": (x[yh] - x[y]).mean(),
        "Std. Dev. Error": (x[yh] - x[y]).std(),
        "MAE": mean_absolute_error(x[y], x[yh]),
        "MSE": mean_squared_error(x[y], x[yh]),
        "Rsqrd": pmtrc.r_squared(x[y], x[yh]),
    }
    return res


@iterate_cohorts
def __strat_class_performance(
    X,
    y_true,
    y_pred,
    y_prob=None,
    features: list = None,
    add_overview=True,
    sig_fig: int = 9,
    **kwargs,
):
    """Generates a table of stratified performance metrics for each specified
        feature
    Args:
        df (pandas dataframe or compatible object): data to be assessed
        y_true (1D array-like): Sample target true values; must be binary values
        y_pred (1D array-like): Sample target predictions; must be binary values
        y_prob (1D array-like, optional): Sample target probabilities. Defaults
            to None.
        features (list): columns in df to be assessed if not all columns.
            Defaults to None.
    Returns:
        pandas DataFrame
    """
    #
    if y_true is None or y_pred is None:
        msg = "Cannot assess performance without both y_true and y_pred"
        raise ValueError(msg)
    #
    df = stratified_preprocess(X, y_true, y_pred, y_prob, features=features)
    _y, _yh, _yp = y_cols(df)["col_names"].values()
    pred_cols = [n for n in [_y, _yh, _yp] if n is not None]
    strat_feats = [f for f in df.columns.tolist() if f not in pred_cols]
    if any(y is None for y in [_y, _yh]):
        raise ValidationError("Cannot measure with undefined targets")
    valid.limit_alert(strat_feats, item_name="features")
    #
    results = __apply_featureGroups(
        strat_feats, df, __classification_performance, _y, _yh, _yp
    )
    if add_overview:
        overview = {"Feature Name": "ALL FEATURES", "Feature Value": "ALL VALUES"}
        o_dict = __classification_performance(df, _y, _yh, _yp)
        for k, v in o_dict.items():
            overview[k] = v
        overview_df = pd.DataFrame(overview, index=[0])
        rprt = pd.concat([overview_df, results], axis=0, ignore_index=True)
    else:
        rprt = results
    rprt = __format_table(rprt, sig_fig)
    return rprt


@iterate_cohorts
def __strat_reg_performance(
    X,
    y_true,
    y_pred,
    features: list = None,
    add_overview=True,
    sig_fig: int = 9,
    **kwargs,
):
    """
    Generates a table of stratified performance metrics for each specified
    feature
    Args:
        df (pandas dataframe or compatible object): data to be assessed
        y_true (1D array-like): Sample target true values
        y_pred (1D array-like): Sample target predictions
        features (list): columns in df to be assessed if not all columns.
            Defaults to None.
    Requirements:
        Each feature must be discrete to run stratified analysis. If any data
        are not discrete and there are more than 11 values, the tool will
        reformat those data into quantiles
    """
    #
    if y_true is None or y_pred is None:
        msg = "Cannot assess performance without both y_true and y_pred"
        raise ValueError(msg)
    #
    df = stratified_preprocess(X, y_true, y_pred, features=features)
    _y, _yh, _yp = y_cols(df)["col_names"].values()
    pred_cols = [n for n in [_y, _yh, _yp] if n is not None]
    strat_feats = [f for f in df.columns.tolist() if f not in pred_cols]
    if any(y is None for y in [_y, _yh]):
        raise ValidationError("Cannot measure with undefined targets")
    valid.limit_alert(strat_feats, item_name="features")
    #
    results = __apply_featureGroups(strat_feats, df, __regression_performance, _y, _yh)
    if add_overview:
        overview = {"Feature Name": "ALL FEATURES", "Feature Value": "ALL VALUES"}
        o_dict = __regression_performance(df, _y, _yh)
        for k, v in o_dict.items():
            overview[k] = v
        overview_df = pd.DataFrame(overview, index=[0])
        rprt = pd.concat([overview_df, results], axis=0, ignore_index=True)
    else:
        rprt = results
    rprt = __format_table(rprt, sig_fig)
    return rprt


@iterate_cohorts
def __regression_bias(*, X, y_true, y_pred, features: list = None, **kwargs):
    """
    Generates a table of stratified fairness metrics metrics for each specified
    feature
    Note: named arguments are enforced to enable use of iterate_cohorts
    Args:
        df (pandas dataframe or compatible object): data to be assessed
        y_true (1D array-like): Sample target true values
        y_pred (1D array-like): Sample target predictions
        features (list): columns in df to be assessed if not all columns.
            Defaults to None.
    """
    if y_true is None or y_pred is None:
        msg = "Cannot assess fairness without both y_true and y_pred"
        raise ValueError(msg)
    #
    df = stratified_preprocess(X, y_true, y_pred, features=features)
    _y, _yh, _yp = y_cols(df)["col_names"].values()
    pred_cols = [n for n in [_y, _yh, _yp] if n is not None]
    strat_feats = [f for f in df.columns.tolist() if f not in pred_cols]
    if any(y is None for y in [_y, _yh]):
        raise ValidationError("Cannot measure with undefined targets")
    valid.limit_alert(strat_feats, item_name="features", limit=200)
    #
    results = __apply_biasGroups(strat_feats, df, __fair_regression_measures, _y, _yh)
    rprt = __format_table(results)
    return rprt


@iterate_cohorts
def __regression_summary(*, X, prtc_attr, y_true, y_pred, priv_grp=1, **kwargs):
    """ Returns a pandas dataframe containing fairness measures for the model
        results
        Note: named arguments are enforced to enable @iterate_cohorts
    Args:
        X (array-like): Sample features
        prtc_attr (array-like, named): Values for the protected attribute
            (note: protected attribute may also be present in X)
        y_true (array-like, 1-D): Sample targets
        y_pred (array-like, 1-D): Sample target probabilities
        priv_grp (int): Specifies which label indicates the privileged
            group. Defaults to 1.
    """
    #
    # Validate and Format Arguments
    if not isinstance(priv_grp, int):
        raise ValueError("priv_grp must be an integer value")
    X, prtc_attr, y_true, y_pred, _ = standard_preprocess(
        X, prtc_attr, y_true, y_pred, priv_grp=priv_grp
    )
    pa_name = prtc_attr.columns.tolist()[0]
    #
    grp_vals = __fair_regression_measures(y_true, y_pred, pa_name, priv_grp=priv_grp)
    #
    dt_vals = __value_prevalence(y_true, priv_grp)
    if not kwargs.pop("skip_if", False):
        if_vals = __similarity_measures(X, pa_name, y_true, y_pred)

    mp_vals = {}
    if not kwargs.pop("skip_performance", False):
        # y_true and y_pred will have the same name after going through prep
        rprt_input = pd.concat([y_true, y_pred], axis=1)
        colnames = [rprt_input.columns[0], "Prediction"]
        rprt_input.columns = colnames
        perf_rep = __regression_performance(rprt_input, colnames[0], colnames[1])
        strat_tbl = (
            pd.DataFrame()
            .from_dict(perf_rep, orient="index")
            .rename(columns={0: "Score"})
        )
        for row in strat_tbl.iterrows():
            mp_vals[row[0]] = row[1]["Score"]
    # Convert scores to a formatted dataframe and return
    labels = analytical_labels("regression")
    measures = {
        labels["gf_label"]: grp_vals,
        labels["if_label"]: if_vals,
        labels["mp_label"]: mp_vals,
        labels["dt_label"]: dt_vals,
    }
    df = pd.DataFrame.from_dict(measures, orient="index").stack().to_frame()
    df = pd.DataFrame(df[0].values.tolist(), index=df.index)
    output = __format_summary(df, "regression")
    return output


def __similarity_measures(X, pa_name: str, y_true: pd.Series, y_pred: pd.Series):
    """ Returns dict of similarity-based fairness measures
    """
    if_vals = {}
    # consistency_score raises error if null values are present in X
    if X.notnull().all().all():
        if_vals["Consistency Score"] = aif.consistency_score(X, y_pred.iloc[:, 0])
    else:
        msg = "Cannot calculate consistency score. Null values present in data."
        logging.warning(msg)
    # Other aif360 metrics (not consistency) can handle null values
    if_vals[
        "Between-Group Gen. Entropy Error"
    ] = aif.between_group_generalized_entropy_error(y_true, y_pred, prot_attr=pa_name)
    return if_vals


def __sort_table(strat_tbl):
    """ Sorts columns in standardized order
    Args:
        strat_tbl (pd.DataFrame): any of the stratified tables produced by this
        module
    Returns:
        pandas DataFrame: sorted strat_tbl
    """
    _y = y_cols()["disp_names"]["yt"]
    _yh = y_cols()["disp_names"]["yh"]
    head_names = ["Feature Name", "Feature Value", "Obs.", f"Mean {_y}", f"Mean {_yh}"]
    head_cols = [c for c in head_names if c in strat_tbl.columns]
    tail_cols = sorted([c for c in strat_tbl.columns if c not in head_cols])
    return strat_tbl[head_cols + tail_cols]


def __value_prevalence(y_true, priv_grp):
    """ Returns a dictionary of data metrics applicable to evaluation of
        fairness
    Args:
        y_true (pandas DataFrame): Sample targets
        priv_grp (int): Specifies which label indicates the privileged
                group. Defaults to 1.
    """
    dt_vals = {}
    prev = round(100 * y_true[y_true.eq(priv_grp)].sum() / y_true.shape[0])
    if not isinstance(prev, float):
        prev = prev[0]
    dt_vals["Prevalence of Privileged Class (%)"] = prev
    return dt_vals<|MERGE_RESOLUTION|>--- conflicted
+++ resolved
@@ -673,12 +673,9 @@
         raise ValidationError("Only one target classification found.")
     else:
         summary_type = "multiclass"
-<<<<<<< HEAD
         raise ValidationError(
-            "fairMLHealth cannot yet process multiclass classification models")
-=======
-        raise ValueError("tool cannot yet process multiclass classification models")
->>>>>>> 2e5996a7
+            "fairMLHealth cannot yet process multiclass classification models"
+        )
     # Generate a dictionary of measure values to be converted t a dataframe
     labels = analytical_labels(summary_type)
     summary = __fair_classification_measures(y_true, y_pred, pa_name, priv_grp)
@@ -772,17 +769,12 @@
     df["sortorder"] = df["level_0"].map(metric_order)
     df = df.sort_values("sortorder").drop("sortorder", axis=1)
     # Fix Display Names
-<<<<<<< HEAD
-    df.set_index(['level_0', 'level_1'], inplace=True)
-    df.rename_axis(('Metric', 'Measure'), inplace=True)
+    df.set_index(["level_0", "level_1"], inplace=True)
+    df.rename_axis(("Metric", "Measure"), inplace=True)
     # Drop Obs. from Model Performance since it may be ambiguous and
     # may be redundant with some Data Metrics measures
-    if ('Model Performance', 'Obs.') in df.index:
-        df.drop(('Model Performance', 'Obs.'), axis=0, inplace=True)
-=======
-    df.set_index(["level_0", "level_1"], inplace=True)
-    df.rename_axis(("Metric", "Measure"), inplace=True)
->>>>>>> 2e5996a7
+    if ("Model Performance", "Obs.") in df.index:
+        df.drop(("Model Performance", "Obs."), axis=0, inplace=True)
     return df
 
 
